--- conflicted
+++ resolved
@@ -2110,18 +2110,9 @@
 	/*
 	 * nothing to do, if GpuPreAgg will increase the cost for aggregation
 	 */
-<<<<<<< HEAD
-	cost_gpupreagg(agg, gpreagg,
-				   agg_tlist, agg_quals,
-				   &startup_cost, &total_cost,
-				   &startup_sort, &total_sort);
-#if 0
-	if (agg->plan.total_cost < total_cost)
-=======
 	if (agg->plan.total_cost <= newcost_agg.total_cost)
->>>>>>> 238b151f
 		return;
-#endif
+
 	/*
 	 * OK, let's construct GpuPreAgg node then inject it.
 	 */
