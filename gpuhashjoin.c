/*
 * gpuhashjoin.c
 *
 * Hash-Join acceleration by GPU processors
 * ----
 * Copyright 2011-2014 (C) KaiGai Kohei <kaigai@kaigai.gr.jp>
 * Copyright 2014 (C) The PG-Strom Development Team
 *
 * This software is an extension of PostgreSQL; You can use, copy,
 * modify or distribute it under the terms of 'LICENSE' included
 * within this package.
 */
#include "postgres.h"

#include "access/sysattr.h"
#include "catalog/pg_type.h"
#include "miscadmin.h"
#include "nodes/makefuncs.h"
#include "nodes/nodeFuncs.h"
#include "nodes/relation.h"
#include "nodes/plannodes.h"
#include "optimizer/clauses.h"
#include "optimizer/cost.h"
#include "optimizer/pathnode.h"
#include "optimizer/paths.h"
#include "optimizer/planmain.h"
#include "optimizer/restrictinfo.h"
#include "optimizer/subselect.h"
#include "optimizer/tlist.h"
#include "optimizer/var.h"
#include "parser/parsetree.h"
#include "storage/ipc.h"
#include "utils/builtins.h"
#include "utils/guc.h"
#include "utils/lsyscache.h"
#include "utils/pg_crc.h"
#include "utils/selfuncs.h"
#include "pg_strom.h"
#include "opencl_hashjoin.h"

/* static variables */
static add_hashjoin_path_hook_type	add_hashjoin_path_next;
static CustomPathMethods		gpuhashjoin_path_methods;
static CustomPlanMethods		gpuhashjoin_plan_methods;
static CustomPlanMethods		multihash_plan_methods;
static bool						enable_gpuhashjoin;

/*
 *                              (depth=0)
 * [GpuHashJoin] ---<outer>--- [relation scan to be joined]
 *    |
 * <inner>
 *    |    (depth=1)
 *    +-- [MultiHash] ---<outer>--- [relation scan to be hashed]
 *           |
 *        <inner>
 *           |    (depth=2)
 *           +-- [MultiHash] ---<outer>--- [relation scan to be hashed]
 *
 * The diagram above shows structure of GpuHashJoin which can have a hash-
 * table that contains multiple inner scans. GpuHashJoin always takes a
 * MultiHash node as inner relation to join it with outer relation, then
 * materialize them into a single pseudo relation view. A MultiHash node
 * has an outer relation to be hashed, and can optionally have another
 * MultiHash node to put multiple inner (small) relations on a hash-table.
 * A smallest set of GpuHashJoin is consists of an outer relation and
 * an inner MultiHash node. When third relation is added, it inject the
 * third relation on the inner-tree of GpuHashJoin. So, it means the
 * deepest MultiHash is the first relation to be joined with outer
 * relation, then second deepest one shall be joined, in case when order
 * of join needs to be paid attention.
 */
typedef struct
{
	CustomPath		cpath;
	Path		   *outerpath;	/* outer path (always one) */
	int				num_rels;	/* number of inner relations */
	Size			hashtable_size;	/* estimated hashtable size */
	struct {
		Path	   *scan_path;
		JoinType	jointype;
		List	   *hash_clause;
		List	   *qual_clause;
		List	   *host_clause;
		double		threshold_ratio;
		Size		chunk_size;	/* available size for each relation chunk */
		cl_uint		ntuples;	/* estimated number of tuples per chunk */
		cl_uint		nloops;		/* expected number of outer loops */
	} inners[FLEXIBLE_ARRAY_MEMBER];
} GpuHashJoinPath;

/*
 * source of pseudo tlist entries
 */
typedef struct
{
	Index		srcdepth;	/* source relation depth */
	AttrNumber	srcresno;	/* source resource number (>0) */
	AttrNumber	resno;		/* resource number of pseudo relation */
	char	   *resname;	/* name of this resource, if any */
	Oid			vartype;	/* type oid of the expression node */
	int32		vartypmod;	/* typmod value of the expression node */
	Oid			varcollid;	/* collation oid of the expression node */
	bool		ref_host;	/* true, if referenced in host expression */
	bool		ref_device;	/* true, if referenced in device expression */
	Expr	   *expr;		/* source Var or PlaceHolderVar node */
} vartrans_info;

typedef struct
{
	CustomPlan	cplan;
	/*
	 * outerPlan ... relation to be joined
	 * innerPlan ... MultiHash with multiple inner relations
	 */
	int			num_rels;		/* number of underlying MultiHash */
	const char *kernel_source;
	int			extra_flags;
	bool		outer_bulkload;	/* is outer can bulk loading? */
	List	   *join_types;		/* list of join types */
	List	   *hash_clauses;	/* list of hash_clause (List *) */
	List	   *qual_clauses;	/* list of qual_clause (List *) */
	List	   *host_clauses;	/* list of host_clause (List *) */

	List	   *used_params;	/* template for kparams */
	Bitmapset  *outer_attrefs;	/* bitmap of referenced outer columns */
	List	   *pscan_vartrans;	/* list of vartrans_info */
} GpuHashJoin;

typedef struct
{
	CustomPlan	cplan;
	/*
	 * outerPlan ... relation to be hashed
	 * innerPlan ... one another MultiHash, if any
	 */
	int			depth;		/* depth of this hash table */

	cl_uint		nslots;		/* width of hash slots */
	cl_uint		nloops;		/* expected number of outer loops */
	double		threshold_ratio;
	Size		hashtable_size;	/* estimated total hashtable size */

	List	   *hash_inner_keys;/* list of inner hash key expressions */
	List	   *hash_outer_keys;/* list of outer hash key expressions */
	/*
	 * NOTE: Any varno of the var-nodes in hash_inner_keys references
	 * OUTER_VAR, because this expression node is used to calculate
	 * hash-value of individual entries on construction of MultiHashNode
	 * during outer relation scan.
	 * On the other hands, any varno of the var-nodes in hash_outer_keys
	 * references INDEX_VAR with varattno on the pseudo tlist, because
	 * it is used for code generation.
	 */
} MultiHash;

/*
 * MultiHashNode - a data structure to be returned from MultiHash node;
 * that contains a pgstrom_multihash_tables object on shared memory
 * region and related tuplestore/tupleslot for each inner relations.
 */
typedef struct {
	Node		type;	/* T_Invalid */
	pgstrom_multihash_tables *mhtables;
	int				nrels;
} MultiHashNode;

typedef struct
{
	CustomPlanState	cps;
	List		   *join_types;
	List		   *hash_clauses;
	List		   *qual_clauses;
	List		   *host_clauses;

	pgstrom_multihash_tables *mhtables;

	int				pscan_nattrs;
	vartrans_info  *pscan_vartrans;
	TupleTableSlot *pscan_slot;
	TupleTableSlot *pscan_wider_slot;
	ProjectionInfo *pscan_projection;
	ProjectionInfo *pscan_wider_projection;

	/* average ratio to popurate result row */
	double			row_population_ratio;
	/* average number of tuples per page */
	double			ntups_per_page;

	/* state for outer scan */
	bool			outer_done;
	bool			outer_bulkload;
	TupleTableSlot *outer_overflow;

	pgstrom_queue  *mqueue;
	Datum			dprog_key;
	kern_parambuf  *kparams;

	pgstrom_gpuhashjoin *curr_ghjoin;
	cl_uint			curr_index;
	bool			curr_recheck;
	cl_int			num_running;
	dlist_head		ready_pscans;

	pgstrom_perfmon	pfm;
} GpuHashJoinState;

typedef struct {
	CustomPlanState	cps;
	int				depth;
	cl_uint			nslots;
	double			threshold_ratio;
	Size			chunk_size;
	Size			hashtable_size;
	TupleTableSlot *outer_overflow;
	bool			outer_done;
	kern_hashtable *curr_chunk;
	List		   *hash_keys;
	List		   *hash_keylen;
	List		   *hash_keybyval;
} MultiHashState;

/* declaration of static functions */
static void clserv_process_gpuhashjoin(pgstrom_message *message);

/*
 * path_is_gpuhashjoin - returns true, if supplied pathnode is gpuhashjoin
 */
static bool
path_is_gpuhashjoin(Path *pathnode)
{
	CustomPath *cpath = (CustomPath *) pathnode;

	if (!IsA(cpath, CustomPath))
		return false;
	if (cpath->methods != &gpuhashjoin_path_methods)
		return false;
	return true;
}

/*
 * path_is_mergeable_gpuhashjoin - returns true, if supplied pathnode is
 * gpuhashjoin that can be merged with one more inner scan.
 */
static bool
path_is_mergeable_gpuhashjoin(Path *pathnode)
{
	RelOptInfo		*rel = pathnode->parent;
	GpuHashJoinPath	*gpath;
	List	   *host_clause;
	ListCell   *cell;
	int			last;

	if (!path_is_gpuhashjoin(pathnode))
		return false;

	gpath = (GpuHashJoinPath *) pathnode;
	last = gpath->num_rels - 1;

	/*
	 * target-list must be simple var-nodes only
	 */
	foreach (cell, rel->reltargetlist)
	{
		Expr   *expr = lfirst(cell);

		if (!IsA(expr, Var))
			return false;
	}

	/*
	 * Only INNER JOIN is supported right now
	 */
	if (gpath->inners[last].jointype != JOIN_INNER)
		return false;

	/*
	 * Host qual should not contain volatile function except for
	 * the last inner relation
	 */
	host_clause = gpath->inners[last].host_clause;
	foreach (cell, host_clause)
	{
		RestrictInfo   *rinfo = lfirst(cell);

		Assert(IsA(rinfo, RestrictInfo));
		if (contain_volatile_functions((Node *)rinfo->clause))
			return false;
	}

	/*
	 * TODO: Is any other condition to be checked?
	 */
	return true;
}

/*
 * plan_is_multihash - returns true, if supplied plannode is multihash
 */
static bool
plan_is_multihash(Plan *plannode)
{
	CustomPlan *cplan = (CustomPlan *) plannode;

	if (!IsA(cplan, CustomPlan))
		return false;
	if (cplan->methods != &multihash_plan_methods)
		return false;
	return true;
}

/*
 * estimate_hashitem_size
 *
 * It estimates size of hashitem for GpuHashJoin
 */
static bool
estimate_hashtable_size(PlannerInfo *root,
						GpuHashJoinPath *gpath,
						Relids required_outer,
						JoinCostWorkspace *workspace)
{
	RelOptInfo *joinrel = gpath->cpath.path.parent;
	Size		hashtable_size;
	Size		threshold_size;
	cl_int		numbatches;
	bool		is_first = true;

	do {
		Size		largest_size;
		cl_int		i_largest;
		cl_int		i, nrels = gpath->num_rels;

		/* increment outer loop count to reduce size of hash table */
		if (!is_first)
			gpath->inners[i_largest].nloops++;
		numbatches = 1;
		largest_size = 0;
		i_largest = -1;

		hashtable_size = LONGALIGN(offsetof(kern_multihash,
											htable_offset[nrels]));
		for (i=0; i < nrels; i++)
		{
			Path	   *scan_path = gpath->inners[i].scan_path;
			RelOptInfo *scan_rel = scan_path->parent;
			cl_uint		ncols = list_length(scan_rel->reltargetlist);
			double		ntuples;
			Size		entry_size;
			Size		chunk_size;

			if (is_first)
				gpath->inners[i].nloops = 1;
			else
				numbatches *= gpath->inners[i].nloops;

			/* force a plausible relation size if no information.
			 * It expects 15% of margin to avoid unnecessary hash-
			 * table split
			 */
			ntuples = (Max(1.15 * scan_path->rows, 1000.0) /
					   (double) gpath->inners[i].nloops);

			/* estimate length of each hash entry */
			entry_size = (offsetof(kern_hashentry, htup) +
						  MAXALIGN(offsetof(HeapTupleHeaderData,
											t_bits[BITMAPLEN(ncols)])) +
						  MAXALIGN(scan_rel->width));
			/* estimate length of this chunk */
			chunk_size = (LONGALIGN(offsetof(kern_hashtable,
											 colmeta[ncols])) +
						  LONGALIGN(sizeof(cl_uint) * (Size)ntuples) +
						  LONGALIGN(entry_size * (Size)ntuples));
			chunk_size = STROMALIGN(chunk_size);
			if (largest_size < chunk_size)
			{
				largest_size = chunk_size;
				i_largest = i;
			}
			gpath->inners[i].chunk_size = chunk_size;
			gpath->inners[i].ntuples = (cl_uint) ntuples;

			/* expand estimated hashtable-size */
			hashtable_size += chunk_size;
		}
		/* also compute threshold_ratio */
		threshold_size = 0;
		for (i = nrels - 1; i >= 0; i--)
		{
			threshold_size += gpath->inners[i].chunk_size;
			gpath->inners[i].threshold_ratio
				= (double) threshold_size / (double) hashtable_size;
		}
		Assert(i_largest >= 0 && i_largest < nrels);
		is_first = false;

		/*
		 * NOTE: In case when extreme number of rows are expected,
		 * it does not make sense to split hash-tables because
		 * increasion of numbatches also increases the total cost
		 * by iteration of outer scan. In this case, the best
		 * strategy is to give up this path, instead of incredible
		 * number of numbatches!
		 */
		if (!add_path_precheck(joinrel,
							   workspace->startup_cost,
							   workspace->startup_cost +
							   workspace->run_cost * numbatches,
							   NULL, required_outer))
			return false;
	} while (hashtable_size > pgstrom_shmem_maxalloc());

	/*
	 * Update estimated hashtable_size, but ensure hashtable_size
	 * shall be allocated at least
	 */
	gpath->hashtable_size = Max(hashtable_size,
								pgstrom_chunk_size << 20);
	/*
	 * Update JoinCostWorkspace according to numbatches
	 */
	workspace->run_cost *= numbatches;
	workspace->total_cost = workspace->startup_cost + workspace->run_cost;

	return true;	/* ok */
}

/*
 * cost_gpuhashjoin
 *
 * cost estimation for GpuHashJoin
 */
static bool
cost_gpuhashjoin(PlannerInfo *root,
				 GpuHashJoinPath *gpath,
				 Relids required_outer,
				 JoinCostWorkspace *workspace)
{
	Path	   *outer_path = gpath->outerpath;
	Cost		startup_cost;
	Cost		run_cost;
	Cost		row_cost;
	double		num_rows;
	int			num_hash_clauses = 0;
	int			i;

	/* cost of source data */
	startup_cost = outer_path->startup_cost;
	run_cost = outer_path->total_cost - outer_path->startup_cost;
	for (i=0; i < gpath->num_rels; i++)
		startup_cost += gpath->inners[i].scan_path->total_cost;

	/*
	 * Cost of computing hash function: it is done by CPU right now,
	 * so we follow the logic in initial_cost_hashjoin().
	 */
	for (i=0; i < gpath->num_rels; i++)
	{
		num_hash_clauses += list_length(gpath->inners[i].hash_clause);
		num_rows = gpath->inners[i].scan_path->rows;
		startup_cost += (cpu_operator_cost *
						 list_length(gpath->inners[i].hash_clause) +
						 cpu_tuple_cost) * num_rows;
	}

	/* in addition, it takes cost to set up OpenCL device/program */
	startup_cost += pgstrom_gpu_setup_cost;

	/* on the other hands, its cost to run outer scan for joinning
	 * is much less than usual GPU hash join.
	 */
	num_rows = gpath->outerpath->rows;
	row_cost = pgstrom_gpu_operator_cost * num_hash_clauses;
	run_cost += row_cost * num_rows;

	/* setup join-cost-workspace */
	workspace->startup_cost = startup_cost;
	workspace->run_cost = run_cost;
	workspace->total_cost = startup_cost + run_cost;
	workspace->numbatches = 1;

	/*
	 * Estimation of hash table size and number of outer loops
	 * according to the split of hash tables.
	 * In case of estimated plan cost is too large to win the
	 * existing paths, it breaks to find out this path.
	 */
	if (!estimate_hashtable_size(root, gpath, required_outer, workspace))
		return false;

	return true;
}

/*
 * approx_tuple_count - copied from costsize.c but arguments are adjusted
 * according to GpuHashJoinPath.
 */
static double
approx_tuple_count(PlannerInfo *root, GpuHashJoinPath *gpath)
{
	Path	   *outer_path = gpath->outerpath;
	Selectivity selec = 1.0;
	double		tuples = outer_path->rows;
	int			i;

	for (i=0; i < gpath->num_rels; i++)
	{
		Path	   *inner_path = gpath->inners[i].scan_path;
		List	   *hash_clause = gpath->inners[i].hash_clause;
		List	   *qual_clause = gpath->inners[i].qual_clause;
		double		inner_tuples = inner_path->rows;
		SpecialJoinInfo sjinfo;
		ListCell   *cell;

		/* make up a SpecialJoinInfo for JOIN_INNER semantics. */
		sjinfo.type = T_SpecialJoinInfo;
		sjinfo.min_lefthand  = outer_path->parent->relids;
		sjinfo.min_righthand = inner_path->parent->relids;
		sjinfo.syn_lefthand  = outer_path->parent->relids;
		sjinfo.syn_righthand = inner_path->parent->relids;
		sjinfo.jointype = JOIN_INNER;
		/* we don't bother trying to make the remaining fields valid */
		sjinfo.lhs_strict = false;
		sjinfo.delay_upper_joins = false;
		sjinfo.join_quals = NIL;

		/* Get the approximate selectivity */
		foreach (cell, hash_clause)
		{
			Node   *qual = (Node *) lfirst(cell);

			/* Note that clause_selectivity can cache its result */
			selec *= clause_selectivity(root, qual, 0, JOIN_INNER, &sjinfo);
		}
		foreach (cell, qual_clause)
		{
			Node   *qual = (Node *) lfirst(cell);

			/* Note that clause_selectivity can cache its result */
			selec *= clause_selectivity(root, qual, 0, JOIN_INNER, &sjinfo);
		}
		/* Apply it to the input relation sizes */
		tuples *= selec * inner_tuples;
	}
	return clamp_row_est(tuples);
}

static void
final_cost_gpuhashjoin(PlannerInfo *root, GpuHashJoinPath *gpath,
					   JoinCostWorkspace *workspace)
{
	Path	   *path = &gpath->cpath.path;
	Cost		startup_cost = workspace->startup_cost;
	Cost		run_cost = workspace->run_cost;
	QualCost	hash_cost;
	QualCost	qual_cost;
	QualCost	host_cost;
	double		hashjointuples;
	int			i;

	/* Mark the path with correct row estimation */
	if (path->param_info)
		path->rows = path->param_info->ppi_rows;
	else
		path->rows = path->parent->rows;

	/* Compute cost of the hash, qual and host clauses */
	for (i=0; i < gpath->num_rels; i++)
	{
		List	   *hash_clause = gpath->inners[i].hash_clause;
		List	   *qual_clause = gpath->inners[i].qual_clause;
		List	   *host_clause = gpath->inners[i].host_clause;
		double		outer_path_rows = gpath->outerpath->rows;
		double		inner_path_rows = gpath->inners[i].scan_path->rows;
		Relids		inner_relids = gpath->inners[i].scan_path->parent->relids;
		Selectivity	innerbucketsize = 1.0;
		ListCell   *cell;

		/*
		 * Determine bucketsize fraction for inner relation.
		 * We use the smallest bucketsize estimated for any individual
		 * hashclause; this is undoubtedly conservative.
		 */
		foreach (cell, hash_clause)
		{
			RestrictInfo   *restrictinfo = (RestrictInfo *) lfirst(cell);
			Selectivity		thisbucketsize;
			double			virtualbuckets;
			Node		   *op_expr;

			Assert(IsA(restrictinfo, RestrictInfo));

			/* Right now, GpuHashJoin assumes all the inner record can
			 * be loaded into a single "multihash_tables" structure,
			 * so hash table is never divided and outer relation is
			 * rescanned.
			 * This assumption may change in the future implementation
			 */
			if (inner_path_rows < 1000.0)
				virtualbuckets = 1000.0;
			else
				virtualbuckets = inner_path_rows;

			/*
			 * First we have to figure out which side of the hashjoin clause
			 * is the inner side.
			 *
			 * Since we tend to visit the same clauses over and over when
			 * planning a large query, we cache the bucketsize estimate in the
			 * RestrictInfo node to avoid repeated lookups of statistics.
			 */
			if (bms_is_subset(restrictinfo->right_relids, inner_relids))
				op_expr = get_rightop(restrictinfo->clause);
			else
				op_expr = get_leftop(restrictinfo->clause);

			thisbucketsize = estimate_hash_bucketsize(root, op_expr,
													  virtualbuckets);
			if (innerbucketsize > thisbucketsize)
				innerbucketsize = thisbucketsize;
		}

		/*
		 * Pulls function cost of individual clauses
		 */
		cost_qual_eval(&hash_cost, hash_clause, root);
		cost_qual_eval(&qual_cost, qual_clause, root);
		cost_qual_eval(&host_cost, host_clause, root);
		/*
		 * Because cost_qual_eval returns cost value that assumes CPU
		 * execution, we need to adjust its ratio according to the score
		 * of GPU execution to CPU.
		 */
		hash_cost.per_tuple *= (pgstrom_gpu_operator_cost / cpu_operator_cost);
		qual_cost.per_tuple *= (pgstrom_gpu_operator_cost / cpu_operator_cost);

		/*
		 * The number of comparison according to hash_clauses and qual_clauses
		 * are the number of outer tuples, but right now PG-Strom does not
		 * support to divide hash table
		 */
		startup_cost += hash_cost.startup + qual_cost.startup;
		run_cost += ((hash_cost.per_tuple + qual_cost.per_tuple)
					 * outer_path_rows
					 * clamp_row_est(inner_path_rows * innerbucketsize) * 0.5);
	}

	/*
	 * Get approx # tuples passing the hashquals.  We use
	 * approx_tuple_count here because we need an estimate done with
	 * JOIN_INNER semantics.
	 */
	hashjointuples = approx_tuple_count(root, gpath);

	/*
	 * Also add cost for qualifiers to be run on host
	 */
	startup_cost += host_cost.startup;
	run_cost += (cpu_tuple_cost + host_cost.per_tuple) * hashjointuples;

	gpath->cpath.path.startup_cost = startup_cost;
	gpath->cpath.path.total_cost = startup_cost + run_cost;
}

/*
 * gpuhashjoin_add_path
 *
 * callback function invoked to check up GpuHashJoinPath.
 */
static void
gpuhashjoin_add_path(PlannerInfo *root,
					 RelOptInfo *joinrel,
					 JoinType jointype,
					 JoinCostWorkspace *core_workspace,
					 SpecialJoinInfo *sjinfo,
					 SemiAntiJoinFactors *semifactors,
					 Path *outer_path,
					 Path *inner_path,
					 List *restrict_clauses,
					 Relids required_outer,
					 List *hashclauses)
{
	GpuHashJoinPath	*gpath_new;
	ParamPathInfo  *ppinfo;
	List		   *hash_clause = NIL;
	List		   *qual_clause = NIL;
	List		   *host_clause = NIL;
	List		   *outer_clause;
	ListCell	   *cell;
	JoinCostWorkspace gpu_workspace;

	/* calls secondary module if exists */
	if (add_hashjoin_path_next)
		add_hashjoin_path_next(root,
							   joinrel,
							   jointype,
							   core_workspace,
							   sjinfo,
							   semifactors,
							   outer_path,
							   inner_path,
							   restrict_clauses,
							   required_outer,
							   hashclauses);

	/* nothing to do, if either PG-Strom or GpuHashJoin is not enabled */
	if (!pgstrom_enabled || !enable_gpuhashjoin)
		return;

	/*
	 * right now, only inner join is supported!
	 */
	if (jointype != JOIN_INNER)
		return;

	/*
	 * make a ParamPathInfo of this GpuHashJoin, according to the standard
	 * manner.
	 * XXX - needs to ensure whether it is actually harmless in case when
	 * multiple inner relations are planned to be cached.
	 */
	ppinfo = get_joinrel_parampathinfo(root,
									   joinrel,
									   outer_path,
									   inner_path,
									   sjinfo,
									   bms_copy(required_outer),
									   &restrict_clauses);

	/* reasonable portion of hash-clauses can be runnable on GPU */
	foreach (cell, restrict_clauses)
	{
		RestrictInfo   *rinfo = lfirst(cell);

		if (pgstrom_codegen_available_expression(rinfo->clause))
		{
			if (list_member_ptr(hashclauses, rinfo))
				hash_clause = lappend(hash_clause, rinfo);
			else
				qual_clause = lappend(qual_clause, rinfo);
		}
		else
			host_clause = lappend(host_clause, rinfo);
	}
	if (hash_clause == NIL)
		return;		/* no need to run it on GPU */

	/*
	 * creation of gpuhashjoin path, if no pull-up
	 */
	outer_clause = NIL;
	gpath_new = palloc0(offsetof(GpuHashJoinPath, inners[1]));
	gpath_new->cpath.path.type = T_CustomPath;
	gpath_new->cpath.path.pathtype = T_CustomPlan;
	gpath_new->cpath.path.parent = joinrel;
	gpath_new->cpath.path.param_info = ppinfo;
	gpath_new->cpath.path.pathkeys = NIL;
	/* other cost fields of Path shall be set later */
	gpath_new->cpath.methods = &gpuhashjoin_path_methods;
	gpath_new->num_rels = 1;
	gpath_new->outerpath = gpuscan_try_replace_seqscan_path(root, outer_path,
															&outer_clause);
	gpath_new->inners[0].scan_path = inner_path;
	gpath_new->inners[0].jointype = jointype;
	gpath_new->inners[0].hash_clause = hash_clause;
	gpath_new->inners[0].qual_clause = list_concat(qual_clause, outer_clause);
	gpath_new->inners[0].host_clause = host_clause;

	/* cost estimation and check availability */
	if (cost_gpuhashjoin(root, gpath_new,
						 required_outer,
						 &gpu_workspace))
	{
		if (add_path_precheck(joinrel,
							  gpu_workspace.startup_cost,
							  gpu_workspace.total_cost,
							  NULL, required_outer))
		{
			final_cost_gpuhashjoin(root, gpath_new, &gpu_workspace);
			add_path(joinrel, &gpath_new->cpath.path);
		}
	}

	/*
     * creation of gpuhashjoin path using sub-inner pull-up, if available
     */
	if (path_is_mergeable_gpuhashjoin(outer_path))
	{
		GpuHashJoinPath	   *gpath_sub = (GpuHashJoinPath *) outer_path;
		int		num_rels = gpath_sub->num_rels;

		outer_clause = NIL;
		gpath_new = palloc0(offsetof(GpuHashJoinPath, inners[num_rels + 1]));
		gpath_new->cpath.path.type = T_CustomPath;
		gpath_new->cpath.path.pathtype = T_CustomPlan;
		gpath_new->cpath.path.parent = joinrel;
		gpath_new->cpath.path.param_info = ppinfo;
		gpath_new->cpath.path.pathkeys = NIL;
		/* other cost fields of Path shall be set later */
		gpath_new->cpath.methods = &gpuhashjoin_path_methods;
		gpath_new->num_rels = gpath_sub->num_rels + 1;
		gpath_new->outerpath =
			gpuscan_try_replace_seqscan_path(root, gpath_sub->outerpath,
											 &outer_clause);
		memcpy(gpath_new->inners,
			   gpath_sub->inners,
			   offsetof(GpuHashJoinPath, inners[num_rels]) -
			   offsetof(GpuHashJoinPath, inners[0]));
		gpath_new->inners[num_rels].scan_path = inner_path;
		gpath_new->inners[num_rels].jointype = jointype;
		gpath_new->inners[num_rels].hash_clause = hash_clause;
		gpath_new->inners[num_rels].qual_clause = list_concat(qual_clause,
															  outer_clause);
		gpath_new->inners[num_rels].host_clause = host_clause;

		/* cost estimation and check availability */
		if (cost_gpuhashjoin(root, gpath_new,
							 required_outer,
							 &gpu_workspace))
		{
			if (add_path_precheck(joinrel,
								  gpu_workspace.startup_cost,
								  gpu_workspace.total_cost,
								  NULL, required_outer))
			{
				final_cost_gpuhashjoin(root, gpath_new, &gpu_workspace);
				add_path(joinrel, &gpath_new->cpath.path);
			}
		}
	}
}

/*
 * XXX - a workaround. once CustomPlan became based on CustomScan,
 * we can access Scan->scanrelid...
 */
typedef struct {
	CustomPlan	cplan;
    Index		scanrelid;
} GpuScanPlanDummy;

static bool
gpuhashjoin_use_bulkload(GpuHashJoin *ghjoin)
{
	Plan	   *outer_plan = outerPlan(ghjoin);
	Bitmapset  *outer_attrefs = NULL;
	Index		outer_scanrelid;
	ListCell   *lc;

	/*
	 * Only GpuScan support bulk-loading right now
	 */
	if (!pgstrom_plan_is_gpuscan(outer_plan))
		return false;
	outer_scanrelid = ((GpuScanPlanDummy *) outer_plan)->scanrelid;
	pull_varattnos((Node *)ghjoin->cplan.plan.targetlist,
				   outer_scanrelid,
				   &outer_attrefs);
	pull_varattnos((Node *)ghjoin->hash_clauses,
				   outer_scanrelid,
				   &outer_attrefs);
	pull_varattnos((Node *)ghjoin->qual_clauses,
				   outer_scanrelid,
				   &outer_attrefs);
	pull_varattnos((Node *)ghjoin->host_clauses,
				   outer_scanrelid,
				   &outer_attrefs);

	foreach (lc, outer_plan->targetlist)
	{
		TargetEntry	   *tle = lfirst(lc);
		int				x = tle->resno - FirstLowInvalidHeapAttributeNumber;

		if (!bms_is_member(x, outer_attrefs))
			continue;

		if (!IsA(tle->expr, Var) ||
			((Var *) tle->expr)->varattno != tle->resno)
			return false;
	}
	return true;
}

static CustomPlan *
gpuhashjoin_create_plan(PlannerInfo *root, CustomPath *best_path)
{
	GpuHashJoinPath *gpath = (GpuHashJoinPath *)best_path;
	GpuHashJoin		*ghjoin;
	Plan	   *prev_plan = NULL;
	List	   *join_types = NIL;
	List	   *hash_clauses = NIL;
	List	   *qual_clauses = NIL;
	List	   *host_clauses = NIL;
	int			i;


	ghjoin = palloc0(sizeof(GpuHashJoin));
	NodeSetTag(ghjoin, T_CustomPlan);
	ghjoin->cplan.methods = &gpuhashjoin_plan_methods;
	ghjoin->cplan.plan.targetlist
		= build_path_tlist(root, &gpath->cpath.path);
	ghjoin->cplan.plan.qual = NIL;	/* to be set later */
	outerPlan(ghjoin) = create_plan_recurse(root, gpath->outerpath);

	for (i=0; i < gpath->num_rels; i++)
	{
		MultiHash  *mhash;
		List	   *hash_clause = gpath->inners[i].hash_clause;
		List	   *qual_clause = gpath->inners[i].qual_clause;
		List	   *host_clause = gpath->inners[i].host_clause;
		Plan	   *scan_plan
			= create_plan_recurse(root, gpath->inners[i].scan_path);

		if (gpath->cpath.path.param_info)
		{
			hash_clause = (List *)
				replace_nestloop_params(root, (Node *) hash_clause);
			qual_clause = (List *)
				replace_nestloop_params(root, (Node *) qual_clause);
			host_clause = (List *)
				replace_nestloop_params(root, (Node *) host_clause);
		}
		/*
		 * Sort clauses into best execution order, even though it's
		 * uncertain whether it makes sense in GPU execution...
		 */
		hash_clause = order_qual_clauses(root, hash_clause);
		qual_clause = order_qual_clauses(root, qual_clause);
		host_clause = order_qual_clauses(root, host_clause);

		/* Get plan expression form */
		hash_clause = extract_actual_clauses(hash_clause, false);
		qual_clause = extract_actual_clauses(qual_clause, false);
		host_clause = extract_actual_clauses(host_clause, false);

		/* saved on the GpuHashJoin node */
		join_types = lappend_int(join_types, (int)gpath->inners[i].jointype);
		hash_clauses = lappend(hash_clauses, hash_clause);
		qual_clauses = lappend(qual_clauses, qual_clause);
		host_clauses = lappend(host_clauses, host_clause);

		/* Make a MultiHash node */
		mhash = palloc0(sizeof(MultiHash));
		NodeSetTag(mhash, T_CustomPlan);
		mhash->cplan.methods = &multihash_plan_methods;
		mhash->cplan.plan.startup_cost = scan_plan->total_cost;
		mhash->cplan.plan.total_cost = scan_plan->total_cost;
		mhash->cplan.plan.plan_rows = scan_plan->plan_rows;
		mhash->cplan.plan.plan_width = scan_plan->plan_width;
		mhash->cplan.plan.targetlist = scan_plan->targetlist;
		mhash->cplan.plan.qual = NIL;
		mhash->depth = i + 1;
		mhash->nslots = gpath->inners[i].ntuples;
		mhash->nloops = gpath->inners[i].nloops;
		mhash->threshold_ratio = gpath->inners[i].threshold_ratio;
		//mhash->chunk_size = gpath->inners[i].chunk_size;
		mhash->hashtable_size = gpath->hashtable_size;

		/* chain it under the GpuHashJoin */
		outerPlan(mhash) = scan_plan;
		if (prev_plan)
			innerPlan(prev_plan) = (Plan *) mhash;
		else
			innerPlan(ghjoin) = (Plan *) mhash;
		prev_plan = (Plan *) mhash;
	}
	ghjoin->num_rels = gpath->num_rels;
	ghjoin->join_types = join_types;
	ghjoin->hash_clauses = hash_clauses;
	ghjoin->qual_clauses = qual_clauses;
	ghjoin->host_clauses = host_clauses;
	ghjoin->outer_bulkload = gpuhashjoin_use_bulkload(ghjoin);

	return &ghjoin->cplan;
}

static void
gpuhashjoin_textout_path(StringInfo str, Node *node)
{
	GpuHashJoinPath *gpath = (GpuHashJoinPath *) node;
	char	   *temp;
	int			i;

	/* outerpath */
	temp = nodeToString(gpath->outerpath);
	appendStringInfo(str, " :outerpath %s", temp);

	/* num_rels */
	appendStringInfo(str, " :num_rels %d", gpath->num_rels);

	/* inners */
	appendStringInfo(str, " :num_rels (");
	for (i=0; i < gpath->num_rels; i++)
	{
		appendStringInfo(str, "{");
		/* path */
		temp = nodeToString(gpath->inners[i].scan_path);
		appendStringInfo(str, " :scan_path %s", temp);

		/* jointype */
		appendStringInfo(str, " :jointype %d",
						 (int)gpath->inners[i].jointype);

		/* hash_clause */
		temp = nodeToString(gpath->inners[i].hash_clause);
		appendStringInfo(str, " :hash_clause %s", temp);

		/* qual_clause */
		temp = nodeToString(gpath->inners[i].qual_clause);
		appendStringInfo(str, " :qual_clause %s", temp);

		/* host_clause */
		temp = nodeToString(gpath->inners[i].host_clause);
		appendStringInfo(str, " :host_clause %s", temp);

		appendStringInfo(str, "}");		
	}
	appendStringInfo(str, ")");
}

static void
gpuhashjoin_codegen_projection(StringInfo body,
							   GpuHashJoin *ghjoin,
							   codegen_context *context)
{
	Plan	   *plan = (Plan *) ghjoin;
	int			depth = 0;
	ListCell   *lc;

	/* materialize-mapping function */
	appendStringInfo(
		body,
		"\n"
		"static void\n"
		"gpuhashjoin_projection_mapping(cl_int dest_colidx,\n"
		"                               __private cl_uint *src_depth,\n"
		"                               __private cl_uint *src_colidx)\n"
		"{\n"
		"  switch (dest_colidx)\n"
		"  {\n");
	foreach (lc, ghjoin->pscan_vartrans)
	{
		vartrans_info  *vtrans = lfirst(lc);

		appendStringInfo(
			body,
			"  case %d:\n"
			"    *src_depth = %d;\n"
			"    *src_colidx = %d;\n"
			"    break;\n",
			vtrans->resno - 1,
			vtrans->srcdepth,
			vtrans->srcresno - 1);
	}
	appendStringInfo(
        body,
		"  default:\n"
		"    /* should not run here */\n"
		"    break;\n"
		"  }\n"
		"}\n"
		"\n");

	/* projection-datum function */
	appendStringInfo(
        body,
		"static void\n"
		"gpuhashjoin_projection_datum(__private cl_int *errcode,\n"
		"                             __global Datum *slot_values,\n"
		"                             __global cl_char *slot_isnull,\n"
		"                             cl_int depth,\n"
		"                             cl_int colidx,\n"
		"                             hostptr_t hostaddr,\n"
		"                             __global void *datum)\n"
		"{\n"
		"  switch (depth)\n"
		"  {\n");
	depth = 0;
    do {
        appendStringInfo(
            body,
            "  case %d:\n"
            "    switch (colidx)\n"
            "    {\n", depth);
        foreach (lc, ghjoin->pscan_vartrans)
        {
            vartrans_info  *vtrans = lfirst(lc);
            int16           typlen;
            bool            typbyval;

            if (vtrans->srcdepth != depth)
                continue;
			if (!vtrans->ref_host)
				continue;

            get_typlenbyval(vtrans->vartype, &typlen, &typbyval);
			if (typbyval)
			{
				char   *cl_type = NULL;

				appendStringInfo(
					body,
					"    case %d:\n"
					"      if (!datum)\n"
					"        slot_isnull[%d] = (cl_char) 1;\n"
					"      else\n"
					"      {\n"
					"        slot_isnull[%d] = (cl_char) 0;\n",
					vtrans->srcresno - 1,
                    vtrans->resno - 1,
                    vtrans->resno - 1);
				if (typlen == sizeof(cl_char))
					cl_type = "cl_char";
				else if (typlen == sizeof(cl_short))
					cl_type = "cl_short";
				else if (typlen == sizeof(cl_int))
					cl_type = "cl_int";
				else if (typlen == sizeof(cl_long))
					cl_type = "cl_long";

				if (cl_type)
				{
					appendStringInfo(
						body,
						"        slot_values[%d]"
						" = (Datum)(*((__global %s *) datum));\n",
						vtrans->resno - 1,
						cl_type);
				}
				else if (typlen < sizeof(Datum))
				{
					appendStringInfo(
						body,
						"        memcpy(&slot_values[%d], datum, %d);\n",
						vtrans->resno - 1,
						typlen);
				}
				else
					elog(ERROR, "Bug? unexpected type length (%d)", typlen);
				appendStringInfo(
					body,
					"      }\n"
					"      break;\n");
			}
			else
			{
				appendStringInfo(
					body,
					"    case %d:\n"
					"      if (!datum)\n"
					"        slot_isnull[%d] = (cl_char) 1;\n"
					"      else\n"
					"      {\n"
					"        slot_isnull[%d] = (cl_char) 0;\n"
					"        slot_values[%d] = (Datum) hostaddr;\n"
					"      }\n"
					"      break;\n",
					vtrans->srcresno - 1,
					vtrans->resno - 1,
					vtrans->resno - 1,
					vtrans->resno - 1);
			}
		}
        appendStringInfo(
            body,
            "    default: /* do nothing */ break;\n"
            "    }\n"
			"    break;\n");
        plan = innerPlan(plan);
        depth++;
    } while (plan);
    appendStringInfo(
        body,
        "  default: /* do nothing */ break;\n"
        "  }\n"
        "}\n");
}

static void
gpuhashjoin_codegen_recurse(StringInfo body,
							GpuHashJoin *ghjoin,
							MultiHash *mhash, int depth,
							codegen_context *context)
{
	MultiHash  *inner_hash = (MultiHash *) innerPlan(mhash);
	List	   *hash_clause = list_nth(ghjoin->hash_clauses, depth - 1);
	List	   *qual_clause = list_nth(ghjoin->qual_clauses, depth - 1);
	ListCell   *cell;
	char	   *clause;

	/*
	 * construct a hash-key in this nest-level
	 */
	appendStringInfo(body, "cl_uint hash_%u;\n\n", depth);
	appendStringInfo(body, "INIT_CRC32(hash_%u);\n", depth);
	foreach (cell, mhash->hash_outer_keys)
	{
		Node		   *expr = lfirst(cell);
		devtype_info   *dtype;
		char		   *temp;

		dtype = pgstrom_devtype_lookup(exprType(expr));
		Assert(dtype != NULL);
		temp = pgstrom_codegen_expression(expr, context);

		appendStringInfo(
			body,
			"hash_%u = pg_%s_hashkey(pg_crc32_table, hash_%u, %s);\n",
			depth, dtype->type_name, depth, temp);
		pfree(temp);
	}
	appendStringInfo(body, "FIN_CRC32(hash_%u);\n", depth);

	/*
	 * construct hash-table walking according to the hash-value
	 * calculated above
	 */
	appendStringInfo(
		body,
		"for (kentry_%d = KERN_HASH_FIRST_ENTRY(khtable_%d, hash_%d);\n"
		"     kentry_%d != NULL;\n"
		"     kentry_%d = KERN_HASH_NEXT_ENTRY(khtable_%d, kentry_%d))\n"
		"{\n",
		depth, depth, depth,
		depth,
		depth, depth, depth);

	/*
	 * construct variables that reference individual entries.
	 * (its value depends on the current entry, so it needs to be
	 * referenced within the loop)
	 */
	foreach (cell, ghjoin->pscan_vartrans)
	{
		vartrans_info  *vtrans = lfirst(cell);
		devtype_info   *dtype;

		if (!vtrans->ref_device || vtrans->srcdepth != depth)
			continue;
		dtype = pgstrom_devtype_lookup(vtrans->vartype);
		Assert(dtype != NULL);

		appendStringInfo(
			body,
			"pg_%s_t KVAR_%u = "
			"pg_%s_hashref(khtable_%d,kentry_%u,errcode,%u);\n",
			dtype->type_name,
			vtrans->resno,
			dtype->type_name,
			depth,
			depth,
			vtrans->srcresno - 1);
	}

	/*
	 * construct hash-key (and other qualifiers) comparison
	 */
	appendStringInfo(body,
					 "if (kentry_%d->hash == hash_%d",
					 depth, depth);
	foreach (cell, hash_clause)
	{
		clause = pgstrom_codegen_expression(lfirst(cell), context);
		appendStringInfo(body, " &&\n    EVAL(%s)", clause);
		pfree(clause);
	}

	foreach (cell, qual_clause)
	{
		clause = pgstrom_codegen_expression(lfirst(cell), context);
		appendStringInfo(body, " &&\n      EVAL(%s)", clause);
		pfree(clause);
	}
	appendStringInfo(body, ")\n{\n");

	/*
	 * If we have one more deeper hash-table, one nest level shall be added.
	 * Elsewhere, a code to put hash-join result and to increment the counter
	 * of matched items.
	 */
	if (inner_hash)
		gpuhashjoin_codegen_recurse(body, ghjoin,
									inner_hash, depth + 1,
									context);
	else
	{
		int		i;

		/*
		 * FIXME: needs to set negative value if host-recheck is needed
		 * (errcode: StromError_CpuReCheck)
		 */
		appendStringInfo(
			body,
			"n_matches++;\n"
			"if (rbuffer)\n"
			"{\n"
			"  rbuffer[0] = (cl_int)kds_index + 1;\n");	/* outer relation */
		for (i=1; i <= ghjoin->num_rels; i++)
			appendStringInfo(
				body,
				"  rbuffer[%d] = (cl_int)"
				"((uintptr_t)kentry_%d - (uintptr_t)khtable_%d);\n",
				i, i, i);
		appendStringInfo(
            body,
			"  rbuffer += %d;\n"
			"}\n",
			ghjoin->num_rels + 1);
	}
	appendStringInfo(body, "}\n");
	appendStringInfo(body, "}\n");
}

static char *
gpuhashjoin_codegen_type_declarations(codegen_context *context)
{
	StringInfoData	str;
	ListCell	   *cell;

	initStringInfo(&str);
	foreach (cell, context->type_defs)
	{
		devtype_info   *dtype = lfirst(cell);

		if (dtype->type_flags & DEVTYPE_IS_VARLENA)
		{
			appendStringInfo(&str,
							 "STROMCL_VARLENA_HASHKEY_TEMPLATE(%s)\n"
							 "STROMCL_VARLENA_HASHREF_TEMPLATE(%s)\n",
							 dtype->type_name,
							 dtype->type_name);
		}
		else
		{
			appendStringInfo(&str,
							 "STROMCL_SIMPLE_HASHKEY_TEMPLATE(%s,%s)\n"
							 "STROMCL_SIMPLE_HASHREF_TEMPLATE(%s,%s)\n",
							 dtype->type_name, dtype->type_base,
							 dtype->type_name, dtype->type_base);
		}
    }
    appendStringInfoChar(&str, '\n');

    return str.data;
}

static char *
gpuhashjoin_codegen(PlannerInfo *root,
					GpuHashJoin *ghjoin,
					codegen_context *context)
{
	StringInfoData	str;
	StringInfoData	decl;
	StringInfoData	body;
	ListCell	   *cell;
	int				depth;

	initStringInfo(&str);
	initStringInfo(&body);
	initStringInfo(&decl);
	pgstrom_init_codegen_context(context);

	/* declaration of gpuhashjoin_execute */
	appendStringInfo(
		&decl,
		"static cl_uint\n"
		"gpuhashjoin_execute(__private cl_int *errcode,\n"
		"                    __global kern_parambuf *kparams,\n"
		"                    __global kern_multihash *kmhash,\n"
		"                    __local cl_uint *pg_crc32_table,\n"
		"                    __global kern_data_store *kds,\n"
		"                    __global kern_data_store *ktoast,\n"
		"                    size_t kds_index,\n"
		"                    __global cl_int *rbuffer)\n"
		"{\n"
		);

	/* reference to each hash table */
	for (depth=1; depth <= ghjoin->num_rels; depth++)
	{
		appendStringInfo(
			&decl,
			"__global kern_hashtable *khtable_%d"
			" = KERN_HASHTABLE(kmhash,%d);\n",
			depth, depth);
	}
	/* variable for individual hash entries */
	for (depth=1; depth <= ghjoin->num_rels; depth++)
    {
        appendStringInfo(
            &decl,
            "__global kern_hashentry *kentry_%d;\n",
			depth);
	}

	/*
	 * declaration of variables that reference outer relations
	 */
	foreach (cell, ghjoin->pscan_vartrans)
	{
		vartrans_info  *vtrans = lfirst(cell);
		devtype_info   *dtype;

		if (vtrans->srcdepth != 0 || !vtrans->ref_device)
			continue;

		/* reference to the outer relation (kern_data_store) */
		dtype = pgstrom_devtype_lookup(vtrans->vartype);
		appendStringInfo(&body,
						 "pg_%s_t KVAR_%u = "
						 "pg_%s_vref(kds,ktoast,errcode,%u,kds_index);\n",
						 dtype->type_name,
						 vtrans->resno,
						 dtype->type_name,
						 vtrans->srcresno - 1);
	}
	/* misc variable definitions */
	appendStringInfo(&body,
					 "cl_int n_matches = 0;\n");

	/* nested loop for hash tables */
	gpuhashjoin_codegen_recurse(&body,
								ghjoin,
								(MultiHash *) innerPlan(ghjoin),
								1,
								context);

	/* end of gpuhashjoin_execute function */
	appendStringInfo(&body,
					 "return n_matches;\n"
					 "}\n");

	/* reference to kern_params */
	appendStringInfo(&decl, "%s",
					 pgstrom_codegen_param_declarations(context,
														context->param_refs));
	context->param_refs = NULL;

	/* integrate decl and body */
	appendStringInfo(&decl, "%s", body.data);

	/* also, gpuhashjoin_projection_datum() */
	gpuhashjoin_codegen_projection(&decl, ghjoin, context);

	/* put declarations of types/funcs/params */
	appendStringInfo(&str, "%s%s%s%s",
					 pgstrom_codegen_type_declarations(context),
					 gpuhashjoin_codegen_type_declarations(context),
					 pgstrom_codegen_func_declarations(context),
					 decl.data);

	/* include opencl_hashjoin.h */
	context->extra_flags |= DEVKERNEL_NEEDS_HASHJOIN;

	return str.data;
}

/*
 * build_pseudoscan_tlist
 *
 * GpuHashJoin performs like a scan-node that run on pseudo relation being
 * constructed with two source relations. Any (pseudo) columns in this
 * relation are, of course, reference to either inner or outer relation.
 */
typedef struct
{
	List	   *varlist;	/* list of either Var or PHV */
	List	   *varrefs;	/* list of variable reference flags */
	List	   *resnums;	/* list of pseudo resource number to be assigned */
	int			refmode;	/* bitmask to be put on the related varrefs */
} pscan_varlist_context;

static bool
build_pscan_varlist_walker(Node *node, pscan_varlist_context *context)
{
	ListCell   *lc1;
	ListCell   *lc2;
	ListCell   *lc3;

	if (!node)
		return false;
	if (IsA(node, Var) || IsA(node, PlaceHolderVar))
	{
		forthree (lc1, context->varlist,
				  lc2, context->varrefs,
				  lc3, context->resnums)
		{
			if (equal(node, lfirst(lc1)))
			{
				lfirst_int(lc2) |= context->refmode;
				return false;
			}
		}
		context->varlist = lappend(context->varlist, copyObject(node));
		context->varrefs = lappend_int(context->varrefs,
									   context->refmode);
		context->resnums = lappend_int(context->resnums,
									   list_length(context->resnums) + 1);
		return false;
	}
	return expression_tree_walker(node, build_pscan_varlist_walker,
								  (void *) context);
}

static List *
build_pseudo_scan_vartrans(GpuHashJoin *ghjoin)
{
	List	   *pscan_vartrans = NIL;
	List	   *pscan_varlist;
	List	   *pscan_varrefs;
	List	   *pscan_resnums;
	Plan	   *curr_plan;
	ListCell   *cell;
	int			depth;
	pscan_varlist_context context;

	/* check for top-level subplans */
	Assert(outerPlan(ghjoin) != NULL);
	Assert(plan_is_multihash(innerPlan(ghjoin)));

	/*
	 * build a pseudo-scan varlist/varhost - first of all, we pick up
	 * all the varnode (and place-holder) in the GpuHashJoin node and
	 * underlying MultiHash nodes.
	 */
	context.varlist = NIL;
	context.varrefs = NIL;
	context.resnums = NIL;
	context.refmode = 0x0001;	/* host referenced */
	curr_plan = &ghjoin->cplan.plan;
	build_pscan_varlist_walker((Node *)curr_plan->targetlist, &context);
	build_pscan_varlist_walker((Node *)curr_plan->qual, &context);
	build_pscan_varlist_walker((Node *)ghjoin->host_clauses, &context);
	context.refmode = 0x0002;	/* device referenced */
	build_pscan_varlist_walker((Node *)ghjoin->hash_clauses, &context);
	build_pscan_varlist_walker((Node *)ghjoin->qual_clauses, &context);
	pscan_varlist = context.varlist;
	pscan_varrefs = context.varrefs;
	pscan_resnums = context.resnums;

	/*
	 * Second, walks on the target list of outer relation of the GpuHashJoin
	 * and MultiHash nodes, to find out where is the source of the referenced
	 * variables.
	 */
	for (curr_plan = &ghjoin->cplan.plan, depth = 0;
		 curr_plan;
		 curr_plan = innerPlan(curr_plan), depth++)
	{
		Plan	   *outer_plan = outerPlan(curr_plan);
		List	   *temp_vartrans = NIL;
		ListCell   *lc1, *prev1 = NULL;
		ListCell   *lc2, *prev2 = NULL;
		ListCell   *lc3, *prev3 = NULL;
		int			num_device_vars = 0;

		Assert(depth==0 || plan_is_multihash(curr_plan));

		/*
		 * Construct a list of vartrans_info; It takes depth of source
		 * varnode, so we need to walk down the underlying inner relations.
		 */
	retry_from_head:
		forthree (lc1, pscan_varlist,
				  lc2, pscan_varrefs,
				  lc3, pscan_resnums)
		{
			Node   *node = lfirst(lc1);
			int		refmode = lfirst_int(lc2);
			int		resnum = lfirst_int(lc3);

			foreach (cell, outer_plan->targetlist)
			{
				TargetEntry	   *tle = lfirst(cell);

				if (equal(node, tle->expr))
				{
					vartrans_info *vtrans = palloc0(sizeof(vartrans_info));

					vtrans->srcdepth = depth;
					vtrans->srcresno = tle->resno;
					vtrans->resno = resnum;
					if (tle->resname)
						vtrans->resname = pstrdup(tle->resname);
					vtrans->vartype = exprType((Node *) tle->expr);
					vtrans->vartypmod = exprTypmod((Node *) tle->expr);
					vtrans->varcollid = exprCollation((Node *) tle->expr);
					if ((refmode & 0x0001) != 0)
						vtrans->ref_host = true;
					if ((refmode & 0x0002) != 0)
					{
						vtrans->ref_device = true;
						num_device_vars++;
					}
					vtrans->expr = copyObject(node);
					temp_vartrans = lappend(temp_vartrans, vtrans);
					/* remove this varnode; no longer needed */
					pscan_varlist = list_delete_cell(pscan_varlist,
													 lc1, prev1);
					pscan_varrefs = list_delete_cell(pscan_varrefs,
													 lc2, prev2);
					pscan_resnums = list_delete_cell(pscan_resnums,
													 lc3, prev3);
					if (prev1 == NULL)
						goto retry_from_head;
					lc1 = prev1;
					lc2 = prev2;
					lc3 = prev3;
					break;
				}
			}
			prev1 = lc1;
			prev2 = lc2;
			prev3 = lc3;
		}
		pscan_vartrans = list_concat(pscan_vartrans, temp_vartrans);
	}
	Assert(list_length(pscan_varlist) == 0);
#ifdef USE_ASSERT_CHECKING
	/*
	 * sanity checks - all the host referenced variables has to heve
	 * smaller resource number than device only variables, to keep
	 * consistent pseudo scan view.
	 */
	{
		int		max_resno_host = 0;
		int		min_resno_device = 0;

		foreach (cell, pscan_vartrans)
		{
			vartrans_info  *vtrans = lfirst(cell);

			if (vtrans->ref_host &&
				(!max_resno_host || max_resno_host < vtrans->resno))
				max_resno_host = vtrans->resno;
			if (!vtrans->ref_host &&
				(!min_resno_device || min_resno_device > vtrans->resno))
				min_resno_device = vtrans->resno;
		}
		Assert(!max_resno_host ||
			   !min_resno_device ||
			   max_resno_host < min_resno_device);
	}
#endif
	return pscan_vartrans;
}

static inline void
dump_pseudo_scan_vartrans(List *pscan_vartrans)
{
#if 1
	ListCell   *cell;
	int			index = 0;

	foreach (cell, pscan_vartrans)
	{
		vartrans_info  *vtrans = lfirst(cell);

		elog(INFO, "vtrans[%d] {srcdepth=%u srcresno=%d resno=%d resname='%s' vartype=%u vartypmod=%d varcollid=%u ref_host=%s ref_device=%s expr=%s}",
			 index,
			 vtrans->srcdepth,
			 vtrans->srcresno,
			 vtrans->resno,
			 vtrans->resname,
			 vtrans->vartype,
			 vtrans->vartypmod,
			 vtrans->varcollid,
			 vtrans->ref_host ? "true" : "false",
			 vtrans->ref_device ? "true" : "false",
			 nodeToString(vtrans->expr));
		index++;
	}
#endif
}

/*
 * fix_gpuhashjoin_expr
 *
 * It mutate expression node to reference pseudo scan relation, instead of
 * the raw relation.
 */
typedef struct
{
	PlannerInfo	   *root;
	List		   *pscan_vartrans;
	int				rtoffset;
} fix_gpuhashjoin_expr_context;

static Var *
search_vartrans_for_var(Var *varnode, List *pscan_vartrans, int rtoffset)
{
	ListCell	   *cell;

	foreach (cell, pscan_vartrans)
	{
		vartrans_info  *vtrans = lfirst(cell);
		Var		   *srcvar = (Var *) vtrans->expr;

		if (IsA(srcvar, Var) &&
			srcvar->varno == varnode->varno &&
			srcvar->varattno == varnode->varattno)
		{
			Var	   *newnode = copyObject(varnode);

			newnode->varno = INDEX_VAR;
			newnode->varattno = vtrans->resno;
			if (newnode->varnoold > 0)
				newnode->varnoold += rtoffset;
			return newnode;
		}
	}
	return NULL;	/* not found */
}

static Var *
search_vartrans_for_non_var(Node *node, List *pscan_vartrans, int rtoffset)
{
	ListCell	   *cell;

	foreach (cell, pscan_vartrans)
	{
		vartrans_info  *vtrans = lfirst(cell);

		if (equal(vtrans->expr, node))
		{
			Var	   *newnode = makeVar(INDEX_VAR,
									  vtrans->resno,
									  vtrans->vartype,
									  vtrans->vartypmod,
									  vtrans->varcollid,
									  0);
			return newnode;
		}
	}
	return NULL;
}

static Node *
fix_gpuhashjoin_expr_mutator(Node *node, fix_gpuhashjoin_expr_context *context)
{
	Var	   *newnode;

	if (!node)
		return NULL;
	if (IsA(node, Var))
	{
		newnode = search_vartrans_for_var((Var *)node,
										  context->pscan_vartrans,
										  context->rtoffset);
		if (newnode)
			return (Node *) newnode;
		/* No referent found for Var */
        elog(ERROR, "variable not found in the pseudo scan target lists");
	}
	else if (IsA(node, PlaceHolderVar))
	{
		PlaceHolderVar *phv = (PlaceHolderVar *) node;

		newnode = search_vartrans_for_non_var(node,
											  context->pscan_vartrans,
											  context->rtoffset);
		if (newnode)
			return (Node *) newnode;
		/* If not supplied by input plans, evaluate the contained expr */
		return fix_gpuhashjoin_expr_mutator((Node *)phv->phexpr, context);
	}
	else if (IsA(node, Param))
	{
		/* XXX - logic copied from fix_param_node */
		Param	   *p = (Param *) node;

		if (p->paramkind == PARAM_MULTIEXPR)
		{
			PlannerInfo *root = context->root;
			int		subqueryid = p->paramid >> 16;
			int		colno = p->paramid & 0xFFFF;
			List   *params;

			if (subqueryid <= 0 ||
				subqueryid > list_length(root->multiexpr_params))
				elog(ERROR, "unexpected PARAM_MULTIEXPR ID: %d", p->paramid);
			params = (List *) list_nth(root->multiexpr_params, subqueryid - 1);
			if (colno <= 0 || colno > list_length(params))
				elog(ERROR, "unexpected PARAM_MULTIEXPR ID: %d", p->paramid);
			return copyObject(list_nth(params, colno - 1));
		}
		return copyObject(p);
	}
	else
	{
		/* Try matching more complex expressions too */
		newnode = search_vartrans_for_non_var(node,
											  context->pscan_vartrans,
											  context->rtoffset);
		if (newnode)
			return (Node *) newnode;
	}
	fix_expr_common(context->root, node);
	return expression_tree_mutator(node,
								   fix_gpuhashjoin_expr_mutator,
								   (void *) context);
}

static List *
fix_gpuhashjoin_expr(PlannerInfo *root,
					 Node *node,
					 List *pscan_vartrans,
					 int rtoffset)
{
	fix_gpuhashjoin_expr_context context;

	memset(&context, 0, sizeof(fix_gpuhashjoin_expr_context));
	context.root           = root;
	context.pscan_vartrans = pscan_vartrans;
	context.rtoffset       = rtoffset;

	return (List *) fix_gpuhashjoin_expr_mutator(node, &context);
}

/*
 * clause_in_depth
 *
 * It checks whether var-nodes in the supplied expression reference
 * the relation in a particular depth or not.
 */
typedef struct
{
	int		depth;
	List   *pscan_vartrans;
} clause_in_depth_context;

static bool
clause_in_depth_walker(Node *node, clause_in_depth_context *context)
{
	if (!node)
		return false;
	if (IsA(node, Var))
	{
		Var		   *var = (Var *) node;
		ListCell   *cell;

		Assert(var->varno == INDEX_VAR &&
			   var->varattno > 0 &&
			   var->varattno <= list_length(context->pscan_vartrans));
		foreach (cell, context->pscan_vartrans)
		{
			vartrans_info *vtrans = lfirst(cell);

			if (vtrans->resno == var->varattno)
			{
				if (vtrans->srcdepth == context->depth)
					return false;
				return true;
			}
		}
		elog(ERROR, "Bug? pseudo scan tlist (resno=%u) not found",
			 var->varattno);
	}
	/* Should not find an unplanned subquery */
	Assert(!IsA(node, Query));
	return expression_tree_walker(node, clause_in_depth_walker,
								  (void *) context);
}

static bool
clause_in_depth(Node *node, List *pscan_vartrans, int depth)
{
	clause_in_depth_context context;

	context.depth = depth;
	context.pscan_vartrans = pscan_vartrans;

	if (!clause_in_depth_walker(node, &context))
		return true;
	return false;
}

/*
 * hashkey_setref_scanrel
 *
 * It returns an expression node that references outer relation according
 * to the supplied pscan_vartrans. The supplied expression has to be workable
 * on a particular depth
 */
typedef struct
{
	int		depth;
	List   *pscan_vartrans;
} hashkey_setref_scanrel_context;

static Node *
hashkey_setref_scanrel_mutator(Node *node,
							   hashkey_setref_scanrel_context *context)
{
	if (!node)
		return NULL;
	if (IsA(node, Var))
	{
		Var		   *oldvar = (Var *) node;
		Var		   *newvar;
		ListCell   *cell;

		Assert(oldvar->varno == INDEX_VAR &&
			   oldvar->varattno > 0 &&
			   oldvar->varattno <= list_length(context->pscan_vartrans));
		foreach (cell, context->pscan_vartrans)
		{
			vartrans_info *vtrans = lfirst(cell);

			if (vtrans->resno == oldvar->varattno)
			{
				Assert(oldvar->vartype == vtrans->vartype &&
					   oldvar->vartypmod == vtrans->vartypmod &&
					   oldvar->varcollid == vtrans->varcollid);
				newvar = copyObject(oldvar);
				newvar->varno = OUTER_VAR;
				newvar->varattno = vtrans->srcresno;
				return (Node *) newvar;
			}
		}
		elog(ERROR, "Bug? pseudo scan tlist (resno=%u) not found",
			 oldvar->varattno);
	}
	return expression_tree_mutator(node,
								   hashkey_setref_scanrel_mutator,
								   (void *) context);
}

static Node *
hashkey_setref_scanrel(Node *node, List *pscan_vartrans)
{
	hashkey_setref_scanrel_context context;

	context.depth = -1;
	context.pscan_vartrans = pscan_vartrans;
	return hashkey_setref_scanrel_mutator(node, &context);
}

/*
 * gpuhashjoin_set_plan_ref
 *
 * It fixes up varno and varattno according to the data format being
 * visible to targetlist or host_clauses. Unlike built-in join logics,
 * GpuHashJoin looks like a scan on a pseudo relation even though its
 * contents are actually consist of two different input streams.
 * So, note that it looks like all the columns are in outer relation,
 * however, GpuHashJoin manages the mapping which column come from
 * which column of what relation.
 */
static void
gpuhashjoin_set_plan_ref(PlannerInfo *root,
						 CustomPlan *custom_plan,
						 int rtoffset)
{
	GpuHashJoin	   *ghjoin = (GpuHashJoin *) custom_plan;
	MultiHash	   *mhash;
	List		   *pscan_vartrans;
	ListCell	   *lc1, *lc2;
	int				depth;
	codegen_context context;

	/*
	 * build a list of vartrans_info; that tracks which relation is
	 * the source of varnode on the pseudo scan relation
	 */
	pscan_vartrans = build_pseudo_scan_vartrans(ghjoin);
	ghjoin->pscan_vartrans = pscan_vartrans;

	/* fixup expression nodes according to the pscan_vartrans */
	ghjoin->cplan.plan.targetlist
		= fix_gpuhashjoin_expr(root,
							   (Node *)ghjoin->cplan.plan.targetlist,
							   ghjoin->pscan_vartrans,
							   rtoffset);
	ghjoin->cplan.plan.qual
		= fix_gpuhashjoin_expr(root,
							   (Node *)ghjoin->cplan.plan.qual,
							   ghjoin->pscan_vartrans,
							   rtoffset);
	ghjoin->hash_clauses
		= fix_gpuhashjoin_expr(root,
							   (Node *)ghjoin->hash_clauses,
							   ghjoin->pscan_vartrans,
							   rtoffset);
	ghjoin->qual_clauses
		= fix_gpuhashjoin_expr(root,
							   (Node *)ghjoin->qual_clauses,
							   ghjoin->pscan_vartrans,
							   rtoffset);
	ghjoin->host_clauses
		= fix_gpuhashjoin_expr(root,
							   (Node *)ghjoin->host_clauses,
							   ghjoin->pscan_vartrans,
							   rtoffset);
	/* picks up hash clauses */
	mhash = (MultiHash *) ghjoin;
	depth = 1;
	foreach (lc1, ghjoin->hash_clauses)
	{
		List   *hash_clause = lfirst(lc1);
		List   *hash_inner_keys = NIL;
		List   *hash_outer_keys = NIL;

		mhash = (MultiHash *) innerPlan(mhash);
		foreach (lc2, hash_clause)
		{
			OpExpr *oper = lfirst(lc2);
			Node   *i_expr;
			Node   *o_expr;

			if (!IsA(oper, OpExpr) || list_length(oper->args) != 2)
				elog(ERROR, "Binary OpExpr is expected in hash_clause: %s",
					 nodeToString(oper));
			if (clause_in_depth(linitial(oper->args),
								pscan_vartrans, depth))
			{
				i_expr = linitial(oper->args);
				o_expr = lsecond(oper->args);
			}
			else if (clause_in_depth(lsecond(oper->args),
									 pscan_vartrans, depth))
			{
				i_expr = lsecond(oper->args);
				o_expr = linitial(oper->args);
			}
			else
				elog(ERROR, "Unexpected OpExpr arguments: %s",
					 nodeToString(oper));
			/* See the comment in MultiHash declaration. 'i_expr' is used
			 * to calculate hash-value on construction of hentry, so it
			 * has to reference OUTER_VAR; that means relation being scanned.
			 */
			i_expr = hashkey_setref_scanrel(i_expr, pscan_vartrans);
			hash_inner_keys = lappend(hash_inner_keys, i_expr);
			hash_outer_keys = lappend(hash_outer_keys, o_expr);
		}
		mhash->hash_inner_keys = hash_inner_keys;
		mhash->hash_outer_keys = hash_outer_keys;
		depth++;
	}

	/* OK, let's generate kernel source code */
	ghjoin->kernel_source = gpuhashjoin_codegen(root, ghjoin, &context);
	ghjoin->extra_flags = context.extra_flags |
		(!devprog_enable_optimize ? DEVKERNEL_DISABLE_OPTIMIZE : 0);
	ghjoin->used_params = context.used_params;
	ghjoin->outer_attrefs = NULL;
	foreach (lc1, context.used_vars)
	{
		Var	   *var = lfirst(lc1);

		Assert(IsA(var, Var) && var->varno == INDEX_VAR);

		foreach (lc2, pscan_vartrans)
		{
			vartrans_info  *vtrans = lfirst(lc2);

			if (var->varattno == vtrans->resno && vtrans->srcdepth == 0)
			{
				ghjoin->outer_attrefs =
					bms_add_member(ghjoin->outer_attrefs,
								   vtrans->srcresno -
								   FirstLowInvalidHeapAttributeNumber);
				break;
			}
		}
	}
}

static void
gpuhashjoin_finalize_plan(PlannerInfo *root,
						  CustomPlan *custom_plan,
						  Bitmapset **paramids,
						  Bitmapset **valid_params,
						  Bitmapset **scan_params)
{
	GpuHashJoin	   *ghj = (GpuHashJoin *)custom_plan;

	finalize_primnode(root, (Node *)ghj->hash_clauses, *paramids);
	finalize_primnode(root, (Node *)ghj->qual_clauses, *paramids);
}


/*
 * gpuhashjoin_support_multi_exec (obsolete)
 *
 * It gives a hint whether the supplied plan-state support bulk-exec mode,
 * or not. If it is GpuHashJooin provided by PG-Strom, it does not allow
 * bulk- exec mode right now.
 */
bool
gpuhashjoin_support_multi_exec(const CustomPlanState *cps)
{
	return false;	/* not supported yet */
	/* we can issue bulk-exec mode if no projection */
	if (cps->ps.ps_ProjInfo == NULL)
		return true;
	return false;
}

/*
 * pgstrom_plan_is_gpuhashjoin
 *
 * It returns true, if supplied plan node is gpuhashjoin.
 */
bool
pgstrom_plan_is_gpuhashjoin(const Plan *plan)
{
	CustomPlan     *cplan = (CustomPlan *) plan;

	if (IsA(cplan, CustomPlan) &&
		cplan->methods == &gpuhashjoin_plan_methods)
		return true;
	return false;
}

/*
 * pgstrom_gpuhashjoin_setup_bulkslot
 *
 * 
 *
 */
void
pgstrom_gpuhashjoin_setup_bulkslot(PlanState *outer_ps,
								   ProjectionInfo **p_bulk_proj,
								   TupleTableSlot **p_bulk_slot)
{
	GpuHashJoinState   *ghjs = (GpuHashJoinState *) outer_ps;

	if (!IsA(ghjs, CustomPlanState) ||
		ghjs->cps.methods != &gpuhashjoin_plan_methods)
		elog(ERROR, "Bug? PlanState node is not GpuHashJoin");

	/* XXX - is it wider proj/slot? which is correct? */
	*p_bulk_proj = ghjs->pscan_projection;
	*p_bulk_slot = ghjs->pscan_slot;
}

/*
 * multihash_dump_tables
 *
 * For debugging, it dumps contents of multihash-tables
 */
static inline void
multihash_dump_tables(pgstrom_multihash_tables *mhtables)
{
	StringInfoData	str;
	int		i, j;

	initStringInfo(&str);
	for (i=1; i <= mhtables->kern.ntables; i++)
	{
		kern_hashtable *khash = KERN_HASHTABLE(&mhtables->kern, i);

		elog(INFO, "----hashtable[%d] {nslots=%u ncols=%u} ------------",
			 i, khash->nslots, khash->ncols);
		for (j=0; j < khash->ncols; j++)
		{
			elog(INFO, "colmeta {attbyval=%d attalign=%d attlen=%d "
				 "attnum=%d attcacheoff=%d}",
				 khash->colmeta[j].attbyval,
				 khash->colmeta[j].attalign,
				 khash->colmeta[j].attlen,
				 khash->colmeta[j].attnum,
				 khash->colmeta[j].attcacheoff);
		}

		for (j=0; j < khash->nslots; j++)
		{
			kern_hashentry *kentry;

			for (kentry = KERN_HASH_FIRST_ENTRY(khash, j);
				 kentry;
				 kentry = KERN_HASH_NEXT_ENTRY(khash, kentry))
			{
				elog(INFO, "entry[%d] hash=%08x rowid=%u t_len=%u",
					 j, kentry->hash, kentry->rowid, kentry->t_len);
			}
		}
	}
}

static void
setup_pseudo_scan_slot(GpuHashJoinState *ghjs, bool is_fallback)
{
	EState		   *estate = ghjs->cps.ps.state;
	TupleDesc		tupdesc;
	TupleTableSlot *slot;
	ProjectionInfo *projection;
	int				i, nattrs = 0;
	bool			has_oid;

	for (i=0; i < ghjs->pscan_nattrs; i++)
	{
		vartrans_info  *vtrans = &ghjs->pscan_vartrans[i];

		if (!is_fallback && !vtrans->ref_host)
			continue;
		if (nattrs < ghjs->pscan_vartrans[i].resno)
			nattrs = ghjs->pscan_vartrans[i].resno;
	}

	/* construct a pseudo scan slot for this */
	if (!ExecContextForcesOids(&ghjs->cps.ps, &has_oid))
		has_oid = false;
	tupdesc = CreateTemplateTupleDesc(nattrs, has_oid);

	/* dummy */
	for (i=1; i <= nattrs; i++)
		TupleDescInitEntry(tupdesc, i, NULL, INT4OID, -1, 0);

	for (i=0; i < ghjs->pscan_nattrs; i++)
	{
		vartrans_info   *vtrans = &ghjs->pscan_vartrans[i];

		if (!is_fallback && !vtrans->ref_host)
			continue;
		TupleDescInitEntry(tupdesc,
						   vtrans->resno,
						   vtrans->resname,
						   vtrans->vartype,
						   vtrans->vartypmod,
						   0);
		TupleDescInitEntryCollation(tupdesc,
									vtrans->resno,
									vtrans->varcollid);
	}
	slot = ExecAllocTableSlot(&estate->es_tupleTable);
	ExecSetSlotDescriptor(slot, tupdesc);

	/* make a projection if needed */
	if (tlist_matches_tupdesc(&ghjs->cps.ps,
							  ghjs->cps.ps.plan->targetlist,
							  INDEX_VAR,
							  tupdesc))
		projection = NULL;
	else
		projection = ExecBuildProjectionInfo(ghjs->cps.ps.targetlist,
											 ghjs->cps.ps.ps_ExprContext,
											 ghjs->cps.ps.ps_ResultTupleSlot,
											 tupdesc);
	if (!is_fallback)
	{
		ghjs->pscan_slot = slot;
		ghjs->pscan_projection = projection;
	}
	else
	{
		ghjs->pscan_wider_slot = slot;
		ghjs->pscan_wider_projection = projection;
	}
}

static int
pscan_vartrans_comp(const void *v1, const void *v2)
{
	const vartrans_info	   *vtrans1 = v1;
	const vartrans_info	   *vtrans2 = v2;

	if (vtrans1->srcdepth < vtrans2->srcdepth)
		return -1;
	if (vtrans1->srcdepth > vtrans2->srcdepth)
		return  1;
	if (vtrans1->srcresno < vtrans2->srcresno)
		return -1;
	if (vtrans1->srcresno > vtrans2->srcresno)
		return  1;
	return 0;
}

static inline List *
ExecInitExprOnlyValid(List *clauses_list, PlanState *pstate)
{
	List	   *results = NIL;
	ListCell   *lc1;
	ListCell   *lc2;

	foreach (lc1, clauses_list)
	{
		List	   *expr_list = lfirst(lc1);

		Assert(expr_list == NIL || IsA(expr_list, List));
		foreach (lc2, expr_list)
		{
			Expr   *expr = lfirst(lc2);

			if (expr)
				results = lappend(results, ExecInitExpr(expr, pstate));
		}
	}
	return results;
}

static CustomPlanState *
gpuhashjoin_begin(CustomPlan *node, EState *estate, int eflags)
{
	GpuHashJoin		   *ghjoin = (GpuHashJoin *) node;
	GpuHashJoinState   *ghjs;
	ListCell		   *cell;
	int					i, outer_width;

	/*
	 * create a state structure
	 */
	ghjs = palloc0(sizeof(GpuHashJoinState));
	NodeSetTag(ghjs, T_CustomPlanState);
	ghjs->cps.ps.plan = &node->plan;
	ghjs->cps.ps.state = estate;
	ghjs->cps.methods = &gpuhashjoin_plan_methods;
	ghjs->join_types = copyObject(ghjoin->join_types);

	/*
	 * create expression context
	 */
	ExecAssignExprContext(estate, &ghjs->cps.ps);

	/*
	 * initialize child expression
	 */
	ghjs->cps.ps.targetlist = (List *)
		ExecInitExpr((Expr *) node->plan.targetlist, &ghjs->cps.ps);
	Assert(!node->plan.qual);
	ghjs->hash_clauses = ExecInitExprOnlyValid(ghjoin->hash_clauses,
											   &ghjs->cps.ps);
	ghjs->qual_clauses = ExecInitExprOnlyValid(ghjoin->qual_clauses,
											   &ghjs->cps.ps);
	ghjs->host_clauses = ExecInitExprOnlyValid(ghjoin->host_clauses,
											   &ghjs->cps.ps);
	/*
	 * initialize child nodes
	 */
	outerPlanState(ghjs) = ExecInitNode(outerPlan(ghjoin), estate, eflags);
	innerPlanState(ghjs) = ExecInitNode(innerPlan(ghjoin), estate, eflags);

	/* rough estimation of number of tuples per page on the outer relation */
	outer_width = outerPlanState(ghjs)->plan->plan_width;
	ghjs->ntups_per_page =
		((double)(BLCKSZ - MAXALIGN(SizeOfPageHeaderData))) /
		((double)(sizeof(ItemIdData) +
				  sizeof(HeapTupleHeaderData) + outer_width));

	/*
	 * initialize result tuple type and projection info
	 */
	ExecInitResultTupleSlot(estate, &ghjs->cps.ps);
	ExecAssignResultTypeFromTL(&ghjs->cps.ps);

	/*
	 * initialize "pseudo" scan slot - we use two types of pseudo scan slot;
	 * one contains var-nodes referenced in host expression only, to avoid
	 * unnecessary projection in usual cases. the other one contains all
	 * the var-nodes referenced in both of host and device expression to
	 * handle host retrying.
	 */
	ghjs->pscan_nattrs = list_length(ghjoin->pscan_vartrans);
	ghjs->pscan_vartrans = palloc(sizeof(vartrans_info) * ghjs->pscan_nattrs);
	i = 0;
	foreach (cell, ghjoin->pscan_vartrans)
	{
		vartrans_info *vtrans = lfirst(cell);

		memcpy(&ghjs->pscan_vartrans[i], vtrans, sizeof(vartrans_info));
		i++;
	}
	qsort(ghjs->pscan_vartrans,
		  ghjs->pscan_nattrs,
		  sizeof(vartrans_info),
		  pscan_vartrans_comp);
	setup_pseudo_scan_slot(ghjs, false);
	setup_pseudo_scan_slot(ghjs, true);

	/*
	 * estimate average ratio to populete join results towards the supplied
	 * input records, but we ensure results buffer to keep same number.
	 */
	ghjs->row_population_ratio = (ghjoin->cplan.plan.plan_rows /
								  outerPlan(ghjoin)->plan_rows);
	if (ghjs->row_population_ratio < 1.0)
		ghjs->row_population_ratio = 1.0;
	if (ghjs->row_population_ratio > 5.0)
	{
		elog(NOTICE, "row population ratio (%.2f) too large, rounded to 5.0",
			 ghjs->row_population_ratio);
		ghjs->row_population_ratio = 5.0;
	}

	/*
	 * Is bulk-scan available on the outer node?
	 * If CustomPlan provided by PG-Strom, it may be able to produce bulk
	 * data chunk, instead of row-by-row format.
	 */
	ghjs->outer_bulkload = ghjoin->outer_bulkload;

	/* construction of kernel parameter buffer */
	ghjs->kparams = pgstrom_create_kern_parambuf(ghjoin->used_params,
												 ghjs->cps.ps.ps_ExprContext);

	/*
	 * Setting up a kernel program and message queue
	 */
	Assert(ghjoin->kernel_source != NULL);
	ghjs->dprog_key = pgstrom_get_devprog_key(ghjoin->kernel_source,
											  ghjoin->extra_flags);
	pgstrom_track_object((StromObject *)ghjs->dprog_key, 0);

	ghjs->mqueue = pgstrom_create_queue();
	pgstrom_track_object(&ghjs->mqueue->sobj, 0);

	/* Is perfmon needed? */
	ghjs->pfm.enabled = pgstrom_perfmon_enabled;

	return &ghjs->cps;
}

static void
pgstrom_release_gpuhashjoin(pgstrom_message *message)
{
	pgstrom_gpuhashjoin *gpuhashjoin = (pgstrom_gpuhashjoin *) message;

	/* unlink message queue and device program */
	pgstrom_put_queue(gpuhashjoin->msg.respq);
    pgstrom_put_devprog_key(gpuhashjoin->dprog_key);

	/* unlink hashjoin-table */
	multihash_put_tables(gpuhashjoin->mhtables);

	/* unlink outer data store */
	if (gpuhashjoin->pds)
		pgstrom_put_data_store(gpuhashjoin->pds);

	/* unlink destination data store */
	if (gpuhashjoin->pds_dest)
		pgstrom_put_data_store(gpuhashjoin->pds_dest);

	/* release this message itself */
	pgstrom_shmem_free(gpuhashjoin);
}

static pgstrom_gpuhashjoin *
pgstrom_create_gpuhashjoin(GpuHashJoinState *ghjs,
						   pgstrom_bulkslot *bulk,
						   int result_format)
{
	pgstrom_multihash_tables *mhtables = ghjs->mhtables;
	pgstrom_gpuhashjoin	*gpuhashjoin;
	pgstrom_data_store *pds_dest;
	pgstrom_data_store *pds = bulk->pds;
	kern_data_store	   *kds = pds->kds;
	cl_int				nvalids = bulk->nvalids;
	cl_int				nrels = mhtables->kern.ntables;
	cl_uint				nrooms;
	Size				required;
	TupleDesc			tupdesc;
	kern_hashjoin	   *khashjoin;
	kern_resultbuf	   *kresults;
	kern_parambuf	   *kparams;
	kern_row_map	   *krowmap;

	/*
	 * Allocation of pgstrom_gpuhashjoin message object
	 */
	required = (offsetof(pgstrom_gpuhashjoin, khashjoin) +
				STROMALIGN(ghjs->kparams->length) +
				STROMALIGN(sizeof(kern_resultbuf)) +
				(nvalids < 0 ?
				 STROMALIGN(offsetof(kern_row_map, rindex[0])) :
				 STROMALIGN(offsetof(kern_row_map, rindex[nvalids]))));
	gpuhashjoin = pgstrom_shmem_alloc(required);
	if (!gpuhashjoin)
		elog(ERROR, "out of shared memory");

	/* initialization of the common message field */
	pgstrom_init_message(&gpuhashjoin->msg,
						 StromTag_GpuHashJoin,
						 ghjs->mqueue,
						 clserv_process_gpuhashjoin,
						 pgstrom_release_gpuhashjoin,
						 ghjs->pfm.enabled);
	/* initialization of other fields also */
	gpuhashjoin->dprog_key = pgstrom_retain_devprog_key(ghjs->dprog_key);
	gpuhashjoin->mhtables = multihash_get_tables(mhtables);
	gpuhashjoin->pds = pds;
	gpuhashjoin->pds_dest = NULL;		/* to be set below */
	khashjoin = &gpuhashjoin->khashjoin;

	/* setup kern_parambuf */
	kparams = KERN_HASHJOIN_PARAMBUF(khashjoin);
	memcpy(kparams, ghjs->kparams, ghjs->kparams->length);

	/* setup kern_resultbuf */
	nrooms = (cl_uint)((double)(nvalids < 0 ? kds->nitems : nvalids) *
					   ghjs->row_population_ratio * 1.1);
	kresults = KERN_HASHJOIN_RESULTBUF(khashjoin);
    memset(kresults, 0, sizeof(kern_resultbuf));
	kresults->nrels = nrels + 1;
	kresults->nrooms = nrooms;
	kresults->nitems = 0;
	kresults->errcode = StromError_Success;

	/* setup kern_row_map */
	krowmap = KERN_HASHJOIN_ROWMAP(khashjoin);
	if (nvalids < 0)
		krowmap->nvalids = -1;
	else
	{
		krowmap->nvalids = nvalids;
		memcpy(krowmap->rindex, bulk->rindex, sizeof(cl_int) * nvalids);
	}

	/*
	 * Once a pgstrom_data_store connected to the pgstrom_gpuhashjoin
	 * structure, it becomes pgstrom_release_gpuhashjoin's role to
	 * unlink this data-store. So, we don't need to track individual
	 * data-store no longer.
	 */
	pgstrom_untrack_object(&pds->sobj);
	pgstrom_track_object(&gpuhashjoin->msg.sobj, 0);

	/*
	 * allocation of the destination data-store
	 */
	//tupdesc = ghjs->pscan_wider_slot->tts_tupleDescriptor;
	tupdesc = ghjs->pscan_slot->tts_tupleDescriptor;
	if (result_format == KDS_FORMAT_TUPSLOT)
		pds_dest = pgstrom_create_data_store_tupslot(tupdesc, nrooms);
	else if (result_format == KDS_FORMAT_ROW_FLAT)
	{
		int		plan_width = ghjs->cps.ps.plan->plan_width;
		Size	length;

		length = (STROMALIGN(offsetof(kern_data_store,
									  colmeta[tupdesc->natts])) +
				  STROMALIGN(sizeof(kern_rowitem) * nrooms) +
				  (MAXALIGN(offsetof(HeapTupleHeaderData,
									 t_bits[BITMAPLEN(tupdesc->natts)]) +
							(tupdesc->tdhasoid ? sizeof(Oid) : 0)) +
				   MAXALIGN(plan_width)) * nrooms);
		pds_dest = pgstrom_create_data_store_row_flat(tupdesc, length);
	}
	else
		elog(ERROR, "Bug? unexpected result format: %d", result_format);
	gpuhashjoin->pds_dest = pds_dest;

	return gpuhashjoin;
}

static pgstrom_gpuhashjoin *
gpuhashjoin_load_next_chunk(GpuHashJoinState *ghjs, int result_format)
{
	PlanState		   *subnode = outerPlanState(ghjs);
	TupleDesc			tupdesc = ExecGetResultType(subnode);
	pgstrom_gpuhashjoin *gpuhashjoin = NULL;
	pgstrom_bulkslot	bulkdata;
	pgstrom_bulkslot   *bulk = NULL;
	struct timeval		tv1, tv2, tv3;

	/*
	 * Logic to fetch inner multihash-table looks like nested-loop.
	 * If all the underlying inner scan already scaned its outer relation,
	 * current depth makes advance its scan pointer with reset of underlying
	 * scan pointer, or returns NULL if it is already reached end of scan.
	 */
retry:
	if (ghjs->pfm.enabled)
		gettimeofday(&tv1, NULL);

	if (ghjs->outer_done || !ghjs->mhtables)
	{
		PlanState	   *inner_ps = innerPlanState(ghjs);
		MultiHashNode  *mhnode;

		/* unlink the previous pgstrom_multihash_tables */
		if (ghjs->mhtables)
		{
			pgstrom_multihash_tables *mhtables = ghjs->mhtables;

			Assert(ghjs->outer_done);	/* should not be the first call */
			pgstrom_untrack_object(&mhtables->sobj);
			multihash_put_tables(mhtables);
			ghjs->mhtables = NULL;
		}
		/* load an inner hash-table */
		mhnode = (MultiHashNode *) MultiExecProcNode(inner_ps);
		if (!mhnode)
		{
			if (ghjs->pfm.enabled)
			{
				gettimeofday(&tv2, NULL);
				ghjs->pfm.time_inner_load += timeval_diff(&tv1, &tv2);
			}
			return NULL;	/* end of inner multi-hashtable */
		}
		ghjs->mhtables = mhnode->mhtables;
		pfree(mhnode);

		/* rewind the outer scan for the new inner hash table */
		if (ghjs->outer_done)
		{
			ExecReScan(outerPlanState(ghjs));
			ghjs->outer_done = false;
		}
	}

	if (ghjs->pfm.enabled)
		gettimeofday(&tv2, NULL);

	if (!ghjs->outer_bulkload)
	{
		/* Scan the outer relation using row-by-row mode */
		pgstrom_data_store *pds = NULL;

		while (true)
		{
			TupleTableSlot *slot;

			if (ghjs->outer_overflow)
			{
				slot = ghjs->outer_overflow;
				ghjs->outer_overflow = NULL;
			}
			else
			{
				slot = ExecProcNode(subnode);
				if (TupIsNull(slot))
				{
					ghjs->outer_done = true;
					break;
				}
			}
			/* create a new data-store if not constructed yet */
			if (!pds)
			{
				pds = pgstrom_create_data_store_row(tupdesc,
													pgstrom_chunk_size << 20,
													ghjs->ntups_per_page);
				pgstrom_track_object(&pds->sobj, 0);
			}
			/* insert the tuple on the data-store */
			if (!pgstrom_data_store_insert_tuple(pds, slot))
			{
				ghjs->outer_overflow = slot;
				break;
			}
		}
		if (pds)
		{
			memset(&bulkdata, 0, sizeof(pgstrom_bulkslot));
			bulkdata.pds = pds;
			bulkdata.nvalids = -1;	/* all valid */
			bulk = &bulkdata;
		}
	}
	else
	{
		/*
		 * FIXME: Right now, bulk-loading is supported only when target-list
		 * of the underlyin relation has compatible layout.
		 * It reduces the cases when we can apply bulk loding, however, it
		 * can be revised later.
		 * An idea is to fix-up target list on planner stage to fit bulk-
		 * loading.
		 */

		/* load a bunch of records at once */
		bulk = (pgstrom_bulkslot *) MultiExecProcNode(subnode);
		if (!bulk)
			ghjs->outer_done = true;
	}
	if (ghjs->pfm.enabled)
	{
		gettimeofday(&tv3, NULL);
		ghjs->pfm.time_inner_load += timeval_diff(&tv1, &tv2);
		ghjs->pfm.time_outer_load += timeval_diff(&tv2, &tv3);
	}

	if (bulk)
		gpuhashjoin = pgstrom_create_gpuhashjoin(ghjs, bulk, result_format);
	else
		goto retry;

	return gpuhashjoin;
}

static bool
gpuhashjoin_next_tuple(GpuHashJoinState *ghjs,
					   TupleTableSlot **p_slot,
					   ProjectionInfo **p_projection)
{
	pgstrom_gpuhashjoin	   *gpuhashjoin = ghjs->curr_ghjoin;
	pgstrom_data_store	   *pds_dest = gpuhashjoin->pds_dest;
	kern_data_store		   *kds_dest = pds_dest->kds;
	struct timeval			tv1, tv2;

	/*
	 * TODO: All fallback code here
	 */
	Assert(kds_dest->format == KDS_FORMAT_TUPSLOT);

	if (ghjs->pfm.enabled)
		gettimeofday(&tv1, NULL);

	while (ghjs->curr_index < kds_dest->nitems)
	{
		TupleTableSlot *pslot = ghjs->pscan_slot;
		ProjectionInfo *projection = ghjs->pscan_projection;
		TupleDesc		tupdesc = pslot->tts_tupleDescriptor;
		Datum		   *tts_values;
		cl_char		   *tts_isnull;
		int				index = ghjs->curr_index++;

		/* fetch a result tuple */
		ExecClearTuple(pslot);
		tts_values = KERN_DATA_STORE_VALUES(kds_dest, index);
		tts_isnull = KERN_DATA_STORE_ISNULL(kds_dest, index);
		Assert(tts_values != NULL && tts_isnull != NULL);
		memcpy(pslot->tts_values, tts_values,
			   sizeof(Datum) * tupdesc->natts);
		memcpy(pslot->tts_isnull, tts_isnull,
			   sizeof(bool) * tupdesc->natts);
		ExecStoreVirtualTuple(pslot);

		if (ghjs->host_clauses != NIL)
		{
			ExprContext	   *econtext = ghjs->cps.ps.ps_ExprContext;

			econtext->ecxt_scantuple = pslot;
			if (!ExecQual(ghjs->host_clauses, econtext, false))
				continue;	/* try to fetch next tuple */
		}

		if (ghjs->pfm.enabled)
		{
			gettimeofday(&tv2, NULL);
			ghjs->pfm.time_materialize += timeval_diff(&tv1, &tv2);
		}
		*p_slot = pslot;
		*p_projection = projection;
		return true;
	}

	if (ghjs->pfm.enabled)
	{
		gettimeofday(&tv2, NULL);
		ghjs->pfm.time_materialize += timeval_diff(&tv1, &tv2);
	}
	*p_slot = NULL;
	*p_projection = NULL;
	return false;
}

static pgstrom_gpuhashjoin *
pgstrom_fetch_gpuhashjoin(GpuHashJoinState *ghjs,
						  bool *needs_recheck,
						  int result_format)
{
	pgstrom_message	   *msg;
	pgstrom_gpuhashjoin *ghjoin;
	dlist_node			*dnode;

#if 0
	// Is it really needed to dequeue it first?

	/*
<<<<<<< HEAD
	 * Dequeue the running gpuhashjoin chunk being already processed
	 */
	while ((msg = pgstrom_try_dequeue_message(ghjs->mqueue)) != NULL)
	{
		Assert(ghjs->num_running > 0);
		ghjs->num_running--;
		dlist_push_tail(&ghjs->ready_pscans, &msg->chain);
	}
#endif
	/*
=======
>>>>>>> e1a472f2
	 * Keep number of asynchronous hashjoin request a particular level,
	 * unless it does not exceed pgstrom_max_async_chunks and any new
	 * response is not replied during the loading.
	 */
	while (!ghjs->outer_done &&
		   ghjs->num_running <= pgstrom_max_async_chunks)
	{
		pgstrom_gpuhashjoin *ghjoin
			= gpuhashjoin_load_next_chunk(ghjs, result_format);
		if (!ghjoin)
			break;	/* outer scan reached to end of the relation */

		if (!pgstrom_enqueue_message(&ghjoin->msg))
		{
			pgstrom_put_message(&ghjoin->msg);
			elog(ERROR, "failed to enqueue pgstrom_gpuhashjoin message");
		}
		ghjs->num_running++;

		msg = pgstrom_try_dequeue_message(ghjs->mqueue);
		if (msg)
		{
			ghjs->num_running--;
			dlist_push_tail(&ghjs->ready_pscans, &msg->chain);
			break;
		}
	}

	/*
	 * wait for server's response if no available chunks were replied
	 */
	if (dlist_is_empty(&ghjs->ready_pscans))
	{
		if (ghjs->num_running == 0)
			return NULL;
		msg = pgstrom_dequeue_message(ghjs->mqueue);
		if (!msg)
			elog(ERROR, "message queue wait timeout");
		ghjs->num_running--;
		dlist_push_tail(&ghjs->ready_pscans, &msg->chain);
	}

	/*
	 * picks up next available chunks, if any
	 */
	Assert(!dlist_is_empty(&ghjs->ready_pscans));
	dnode = dlist_pop_head_node(&ghjs->ready_pscans);
	ghjoin = dlist_container(pgstrom_gpuhashjoin, msg.chain, dnode);

	/*
	 * Raise an error, if significan error was reported
	 */
	if (ghjoin->msg.errcode != StromError_Success)
	{
#if 0
		/* FIXME: Go to fallback case if CPUReCheck or OutOfSharedMemory */
		if (ghjoin->msg.errcode == StromError_CpuReCheck ||
			ghjoin->msg.errcode == StromError_OutOfSharedMemory)
			*needs_recheck = true;
		else
#endif
		if (ghjoin->msg.errcode == CL_BUILD_PROGRAM_FAILURE)
		{
			const char *buildlog
				= pgstrom_get_devprog_errmsg(ghjoin->dprog_key);
			const char *kern_source
				= ((GpuHashJoin *)ghjs->cps.ps.plan)->kernel_source;

			ereport(ERROR,
					(errcode(ERRCODE_INTERNAL_ERROR),
					 errmsg("PG-Strom: OpenCL execution error (%s)\n%s",
							pgstrom_strerror(ghjoin->msg.errcode),
							kern_source),
					 errdetail("%s", buildlog)));
		}
		else
		{
			ereport(ERROR,
					(errcode(ERRCODE_INTERNAL_ERROR),
					 errmsg("PG-Strom: OpenCL execution error (%s)",
							pgstrom_strerror(ghjoin->msg.errcode))));
		}
	}
	else
		*needs_recheck = false;
	return ghjoin;
}

static TupleTableSlot *
gpuhashjoin_exec(CustomPlanState *node)
{
	GpuHashJoinState   *ghjs = (GpuHashJoinState *) node;
	TupleTableSlot	   *pscan_slot = NULL;
	ProjectionInfo	   *pscan_proj = NULL;
	pgstrom_gpuhashjoin *ghjoin;

	while (!ghjs->curr_ghjoin ||
		   !gpuhashjoin_next_tuple(ghjs, &pscan_slot, &pscan_proj))
	{
		pgstrom_message	   *msg;

		/*
		 * Release previous hashjoin chunk that
		 * should be already fetched.
		 */
		if (ghjs->curr_ghjoin)
		{
			msg = &ghjs->curr_ghjoin->msg;
			if (msg->pfm.enabled)
				pgstrom_perfmon_add(&ghjs->pfm, &msg->pfm);
			Assert(msg->refcnt == 1);
			pgstrom_untrack_object(&msg->sobj);
			pgstrom_put_message(msg);
			ghjs->curr_ghjoin = NULL;
			ghjs->curr_index = 0;
		}
		/*
		 * Fetch a next hashjoin chunk already processed
		 */
		ghjoin = pgstrom_fetch_gpuhashjoin(ghjs, &ghjs->curr_recheck,
										   KDS_FORMAT_TUPSLOT);
		if (!ghjoin)
			break;
		ghjs->curr_ghjoin = ghjoin;
		ghjs->curr_index = 0;
	}
	/* can valid tuple be fetched? */
	if (TupIsNull(pscan_slot))
		return pscan_slot;

	/* needs to apply projection? */
	if (pscan_proj)
	{
		ExprContext	   *econtext = ghjs->cps.ps.ps_ExprContext;
		ExprDoneCond	is_done;

		econtext->ecxt_scantuple = pscan_slot;
		return ExecProject(pscan_proj, &is_done);
	}
	return pscan_slot;
}

static Node *
gpuhashjoin_exec_multi(CustomPlanState *node)
{
	GpuHashJoinState	   *ghjs = (GpuHashJoinState *) node;
	pgstrom_gpuhashjoin	   *ghjoin;
	pgstrom_data_store	   *pds;
	pgstrom_data_store	   *pds_dest;
	pgstrom_bulkslot	   *bulk = NULL;

	/* must provide our own instrumentation support */
	if (node->ps.instrument)
		InstrStartNode(node->ps.instrument);

	while (true)
	{
		bool		needs_rechecks;
		cl_uint		nitems;
		cl_uint		i, j;

		ghjoin = pgstrom_fetch_gpuhashjoin(ghjs, &needs_rechecks,
										   KDS_FORMAT_ROW_FLAT);
		if (!ghjoin)
			break;
		if (needs_rechecks)
		{
			/* fill up kds_dest by CPU */
			elog(ERROR, "CPU Recheck not implemented yet");
		}

		/* source kds performs as ktoast of pds_dest */
		pds = ghjoin->pds;
		pds_dest = ghjoin->pds_dest;
		Assert(pds->kds->format == KDS_FORMAT_ROW ||
			   pds->kds->format == KDS_FORMAT_ROW_FLAT);
		Assert(pds_dest->kds->format == KDS_FORMAT_ROW_FLAT);

		/* update perfmon info */
		if (ghjoin->msg.pfm.enabled)
			pgstrom_perfmon_add(&ghjs->pfm, &ghjoin->msg.pfm);

		/*
		 * Make a bulk-slot according to the result
		 */
		nitems = pds_dest->kds->nitems;
		bulk = palloc0(offsetof(pgstrom_bulkslot, rindex[nitems]));
		bulk->pds = pgstrom_get_data_store(pds_dest);
		bulk->nvalids = -1;
		pgstrom_track_object(&pds_dest->sobj, 0);

		/* No longer gpuhashjoin is referenced any more. Its pds_dest
		 * shall not be actually released because its refcnt is already
		 * incremented above
		 */
		pgstrom_untrack_object(&ghjoin->msg.sobj);
        pgstrom_put_message(&ghjoin->msg);

		/*
		 * Reduce results if host-only qualifiers
		 */
		if (node->ps.qual)
		{
			ExprContext	   *econtext = ghjs->cps.ps.ps_ExprContext;
			//TupleTableSlot *slot = ghjs->pscan_wider_slot;
			TupleTableSlot *slot = ghjs->pscan_slot;
			HeapTupleData	tuple;

			for (i=0, j=0; i < nitems; i++)
			{
				if (!pgstrom_fetch_data_store(slot, bulk->pds, i, &tuple))
					elog(ERROR, "Bug? unable to fetch a result slot");
				econtext->ecxt_scantuple = slot;

				if (!ExecQual(node->ps.qual, econtext, false))
					continue;
				bulk->rindex[j++] = i;
			}
			bulk->nvalids = j;
		}
		break;
	}

	/* must provide our own instrumentation support */
    if (node->ps.instrument)
	{
		if (!bulk)
			InstrStopNode(node->ps.instrument, 0.0);
		else
			InstrStopNode(node->ps.instrument,
						  bulk->nvalids < 0 ?
						  (double) bulk->pds->kds->nitems :
						  (double) bulk->nvalids);
	}
	return (Node *) bulk;
}

static void
gpuhashjoin_end(CustomPlanState *node)
{
	GpuHashJoinState	   *ghjs = (GpuHashJoinState *) node;
	pgstrom_gpuhashjoin	   *ghjoin;

	/* release asynchronous jobs */
	if (ghjs->curr_ghjoin)
	{
		ghjoin = ghjs->curr_ghjoin;
		pgstrom_untrack_object(&ghjoin->msg.sobj);
        pgstrom_put_message(&ghjoin->msg);
	}

	while (ghjs->num_running > 0)
	{
		ghjoin = (pgstrom_gpuhashjoin *)pgstrom_dequeue_message(ghjs->mqueue);
		if (!ghjoin)
			elog(ERROR, "message queue wait timeout");
		pgstrom_untrack_object(&ghjoin->msg.sobj);
        pgstrom_put_message(&ghjoin->msg);
		ghjs->num_running--;
	}

	/*
	 *  Free the exprcontext
	 */
	ExecFreeExprContext(&node->ps);

	/*
	 * clean out multiple hash tables on the portion of shared memory
	 * regison (because private memory stuff shall be released in-auto.
	 */
	if (ghjs->mhtables)
	{
		pgstrom_multihash_tables   *mhtables = ghjs->mhtables;
		pgstrom_untrack_object(&mhtables->sobj);
		multihash_put_tables(mhtables);
	}

	/*
	 * clean out kernel source and message queue
	 */
	Assert(ghjs->dprog_key);
	pgstrom_untrack_object((StromObject *)ghjs->dprog_key);
	pgstrom_put_devprog_key(ghjs->dprog_key);

	Assert(ghjs->mqueue);
	pgstrom_untrack_object(&ghjs->mqueue->sobj);
	pgstrom_close_queue(ghjs->mqueue);

	/*
	 * clean out the tuple table
	 */
	ExecClearTuple(node->ps.ps_ResultTupleSlot);
	ExecClearTuple(ghjs->pscan_slot);
	ExecClearTuple(ghjs->pscan_wider_slot);

	/*
	 * clean up subtrees
	 */
	ExecEndNode(outerPlanState(node));
	ExecEndNode(innerPlanState(node));
}

static void
gpuhashjoin_rescan(CustomPlanState *node)
{
	GpuHashJoinState	   *ghjs = (GpuHashJoinState *) node;
	pgstrom_gpuhashjoin	   *ghjoin;

	/* release asynchronous jobs, if any */
	if (ghjs->curr_ghjoin)
	{
		ghjoin = ghjs->curr_ghjoin;
		pgstrom_untrack_object(&ghjoin->msg.sobj);
		pgstrom_put_message(&ghjoin->msg);
		ghjs->curr_ghjoin = NULL;
		ghjs->curr_index = 0;
		ghjs->curr_recheck = false;
	}

	while (ghjs->num_running > 0)
	{
		ghjoin = (pgstrom_gpuhashjoin *)pgstrom_dequeue_message(ghjs->mqueue);
		if (!ghjoin)
			elog(ERROR, "message queue wait timeout");
		pgstrom_untrack_object(&ghjoin->msg.sobj);
		pgstrom_put_message(&ghjoin->msg);
		ghjs->num_running--;
	}

	/*
	 * We may be reuse inner hash table, if single-batch join, and there is
	 * no parameter change for the inner subnodes.
	 */
	if (ghjs->mhtables)
	{
		pgstrom_multihash_tables *mhtables = ghjs->mhtables;
		PlanState	   *inner_ps = innerPlanState(ghjs);

		if (mhtables->is_divided || inner_ps->chgParam == NULL)
		{
			/*
             * if chgParam of subnode is not null then plan will be
			 * re-scanned by first ExecProcNode.
             */
			if (inner_ps->chgParam == NULL)
				ExecReScan(inner_ps);

			/*
			 * Release previous multi-hash-table
			 */
			pgstrom_untrack_object(&mhtables->sobj);
			multihash_put_tables(mhtables);
			ghjs->mhtables = NULL;
		}
	}

	/*
	 * if chgParam of subnode is not null then plan will be
	 * re-scanned by first ExecProcNode.
	 */
	ghjs->outer_done = false;
	ghjs->outer_overflow = NULL;
	if (outerPlanState(ghjs)->chgParam == NULL)
		ExecReScan(outerPlanState(ghjs));
}

static void
gpuhashjoin_explain(CustomPlanState *node, List *ancestors, ExplainState *es)
{
	GpuHashJoinState *ghjs = (GpuHashJoinState *) node;
	GpuHashJoin	   *ghjoin = (GpuHashJoin *) node->ps.plan;
	ListCell	   *cell;
	ListCell	   *lc1;
	ListCell	   *lc2;
	ListCell	   *lc3;
	bool			verbose_saved;
	int				depth;

	/* pseudo scan tlist if verbose mode */
	if (es->verbose)
	{
		StringInfoData	str;
		List		   *context;
		vartrans_info  *vt_prev;
		vartrans_info  *vt_curr;
		vartrans_info  *vt_next;
		char		   *temp;

		initStringInfo(&str);
		context = deparse_context_for_planstate((Node *) &node->ps,
												ancestors,
												es->rtable,
												es->rtable_names);
		vt_prev = NULL;
		while (true)
		{
			vt_next = NULL;
			foreach (cell, ghjoin->pscan_vartrans)
			{
				vt_curr = lfirst(cell);
				if ((!vt_prev || vt_prev->resno < vt_curr->resno) &&
					(!vt_next || vt_next->resno > vt_curr->resno))
					vt_next = vt_curr;
			}
			if (!vt_next)
				break;
			if (vt_prev)
				appendStringInfo(&str, ", ");
			temp = deparse_expression((Node *)vt_next->expr,
									  context,
									  true,
									  false);
			if (vt_next->ref_host)
				appendStringInfo(&str, "%s", temp);
			else
				appendStringInfo(&str, "(%s)", temp);

			vt_prev = vt_next;
		}
		ExplainPropertyText("pscan tlist", str.data, es);
	}
	verbose_saved = es->verbose;
	es->verbose = true;
	depth = 1;
	forthree (lc1, ghjoin->hash_clauses,
			  lc2, ghjoin->qual_clauses,
			  lc3, ghjoin->host_clauses)
	{
		char	qlabel[80];

		/* hash clause */
		snprintf(qlabel, sizeof(qlabel), "hash clause %d", depth);
		show_scan_qual(lfirst(lc1), qlabel, &node->ps, ancestors, es);
		/* qual clause */
		snprintf(qlabel, sizeof(qlabel), "qual clause %d", depth);
		show_scan_qual(lfirst(lc2), qlabel, &node->ps, ancestors, es);
		/* host clause */
		snprintf(qlabel, sizeof(qlabel), "host clause %d", depth);
		show_scan_qual(lfirst(lc3), qlabel, &node->ps, ancestors, es);
		depth++;
	}
	es->verbose = verbose_saved;

	ExplainPropertyText("Bulkload", ghjs->outer_bulkload ? "On" : "Off", es);

	show_device_kernel(ghjs->dprog_key, es);

	if (es->analyze && ghjs->pfm.enabled)
		pgstrom_perfmon_explain(&ghjs->pfm, es);
}

static Bitmapset *
gpuhashjoin_get_relids(CustomPlanState *node)
{
	/* nothing to do because core backend walks down inner/outer subtree */
	return NULL;
}

static Node *
gpuhashjoin_get_special_var(CustomPlanState *node,
							Var *varnode,
							PlanState **child_ps)
{
	GpuHashJoinState *ghjs = (GpuHashJoinState *) node;
	GpuHashJoin	   *ghjoin = (GpuHashJoin *) node->ps.plan;
	TargetEntry	   *tle;
	ListCell	   *cell;

	if (varnode->varno == INDEX_VAR)
	{
		foreach (cell, ghjoin->pscan_vartrans)
		{
			vartrans_info  *vtrans = lfirst(cell);
			PlanState  *curr_ps;
			int			depth;
			int			resno;

			if (vtrans->resno != varnode->varattno)
				continue;
			depth = vtrans->srcdepth;
			resno = vtrans->srcresno;

			if (depth == 0)
			{
				curr_ps = outerPlanState(ghjs);
				tle = get_tle_by_resno(curr_ps->plan->targetlist, resno);
				if (!tle)
					goto not_found;
				*child_ps = curr_ps;
				return (Node *) tle->expr;
			}
			for (curr_ps = innerPlanState(ghjs);
				 depth > 1;
				 curr_ps = innerPlanState(curr_ps), depth--)
			{
				if (!curr_ps)
					goto not_found;
			}
			tle = get_tle_by_resno(curr_ps->plan->targetlist, resno);
			if (!tle)
				goto not_found;
			*child_ps = curr_ps;
			return (Node *) tle->expr;
		}
	}
	else if (varnode->varno == OUTER_VAR)
	{
		Plan   *outer_plan = outerPlan(ghjoin);

		if (outer_plan)
		{
			tle = get_tle_by_resno(outer_plan->targetlist, varnode->varattno);
			if (tle)
			{
				*child_ps = outerPlanState(node);
				return (Node *) tle->expr;
			}
		}
	}
	else if (varnode->varno == INNER_VAR)
	{
		Plan   *inner_plan = innerPlan(ghjoin);

		if (inner_plan)
		{
			tle = get_tle_by_resno(inner_plan->targetlist, varnode->varattno);
			if (tle)
			{
				*child_ps = innerPlanState(node);
				return (Node *) tle->expr;
			}
		}
	}
not_found:
	Assert(false);
	elog(ERROR, "variable (varno=%u,varattno=%d) is not relevant tlist",
		 varnode->varno, varnode->varattno);
	return NULL;	/* be compiler quiet */
}


static void
gpuhashjoin_textout_plan(StringInfo str, const CustomPlan *node)
{
	GpuHashJoin	   *plannode = (GpuHashJoin *) node;
	ListCell	   *cell;

	appendStringInfo(str, " :num_rels %d", plannode->num_rels);

	appendStringInfo(str, " :kernel_source ");
	_outToken(str, plannode->kernel_source);

	appendStringInfo(str, " :extra_flags %u", plannode->extra_flags);

	appendStringInfo(str, " :join_types %s",
					 nodeToString(plannode->join_types));
	appendStringInfo(str, " :hash_clauses %s",
					 nodeToString(plannode->hash_clauses));
	appendStringInfo(str, " :qual_clauses %s",
					 nodeToString(plannode->qual_clauses));
	appendStringInfo(str, " :host_clauses %s",
					 nodeToString(plannode->host_clauses));
	appendStringInfo(str, " :used_params %s",
					 nodeToString(plannode->used_params));
	appendStringInfo(str, " :outer_attrefs ");
	_outBitmapset(str, plannode->outer_attrefs);

	foreach (cell, plannode->pscan_vartrans)
	{
		vartrans_info *vtrans = lfirst(cell);

		appendStringInfo(str,
						 "{"
						 ":srcdepth %d "
						 ":srcresno %d "
						 ":resno %d "
						 ":resname %s "
						 ":vartype %u "
						 ":vartypmod %d "
						 ":varcollid %u "
						 ":ref_host %s "
						 ":ref_device %s "
						 ":expr %s"
						 "}",
						 (int)vtrans->srcdepth,
						 (int)vtrans->srcresno,
						 (int)vtrans->resno,
						 vtrans->resname,
						 vtrans->vartype,
						 vtrans->vartypmod,
						 vtrans->varcollid,
						 vtrans->ref_host ? "true" : "false",
						 vtrans->ref_device ? "true" : "false",
						 nodeToString(vtrans->expr));
	}
}

static CustomPlan *
gpuhashjoin_copy_plan(const CustomPlan *from)
{
	GpuHashJoin	   *oldnode = (GpuHashJoin *) from;
	GpuHashJoin	   *newnode = palloc0(sizeof(GpuHashJoin));
	ListCell	   *cell;

	CopyCustomPlanCommon((Node *)from, (Node *)newnode);
	newnode->num_rels      = oldnode->num_rels;
	if (oldnode->kernel_source)
		newnode->kernel_source = pstrdup(oldnode->kernel_source);
	newnode->extra_flags   = oldnode->extra_flags;
	newnode->join_types    = list_copy(oldnode->join_types);
	newnode->hash_clauses  = copyObject(oldnode->hash_clauses);
	newnode->qual_clauses  = copyObject(oldnode->qual_clauses);
	newnode->host_clauses  = copyObject(oldnode->host_clauses);
	newnode->used_params   = copyObject(oldnode->used_params);
	newnode->outer_attrefs = bms_copy(oldnode->outer_attrefs);
	newnode->pscan_vartrans = NIL;
	foreach (cell, oldnode->pscan_vartrans)
	{
		vartrans_info *vtrans_old = lfirst(cell);
		vartrans_info *vtrans_new = palloc(sizeof(vartrans_info));

		memcpy(vtrans_new, vtrans_old, sizeof(vartrans_info));
		vtrans_new->resname = (vtrans_old->resname ?
							   pstrdup(vtrans_old->resname) : NULL);
		vtrans_new->expr    = copyObject(vtrans_old->expr);

		newnode->pscan_vartrans = lappend(newnode->pscan_vartrans,
										  vtrans_new);
	}
	return &newnode->cplan;
}

/* ----------------------------------------------------------------
 *
 * Callback routines for MultiHash node
 *
 * ---------------------------------------------------------------- */
static void
multihash_set_plan_ref(PlannerInfo *root,
					   CustomPlan *custom_plan,
					   int rtoffset)
{
	MultiHash  *mhash = (MultiHash *) custom_plan;
	List	   *tlist = NIL;
	ListCell   *cell;

	/* logic is copied from set_dummy_tlist_reference */
	foreach (cell, mhash->cplan.plan.targetlist)
	{
		TargetEntry *tle = (TargetEntry *) lfirst(cell);
		Var	   *oldvar = (Var *) tle->expr;
		Var	   *newvar;

		newvar = makeVar(OUTER_VAR,
						 tle->resno,
						 exprType((Node *) oldvar),
						 exprTypmod((Node *) oldvar),
                         exprCollation((Node *) oldvar),
                         0);
        if (IsA(oldvar, Var))
		{
			newvar->varnoold = oldvar->varno + rtoffset;
            newvar->varoattno = oldvar->varattno;
		}
		else
		{
			newvar->varnoold = 0;		/* wasn't ever a plain Var */
            newvar->varoattno = 0;
		}
		tle = flatCopyTargetEntry(tle);
		tle->expr = (Expr *) newvar;
		tlist = lappend(tlist, tle);
	}
	mhash->cplan.plan.targetlist = tlist;
	Assert(mhash->cplan.plan.qual == NIL);
}

pgstrom_multihash_tables *
multihash_get_tables(pgstrom_multihash_tables *mhtables)
{
	SpinLockAcquire(&mhtables->lock);
	Assert(mhtables->refcnt > 0);
	mhtables->refcnt++;
	SpinLockRelease(&mhtables->lock);

	return mhtables;
}

void
multihash_put_tables(pgstrom_multihash_tables *mhtables)
{
	bool	do_release = false;

	SpinLockAcquire(&mhtables->lock);
	Assert(mhtables->refcnt > 0);
	if (--mhtables->refcnt == 0)
	{
		Assert(mhtables->n_kernel == 0 && mhtables->m_hash == NULL);
		do_release = true;
	}
	SpinLockRelease(&mhtables->lock);
	if (do_release)
		pgstrom_shmem_free(mhtables);
}

static CustomPlanState *
multihash_begin(CustomPlan *node,
				struct EState *estate,
				int eflags)
{
	MultiHash	   *mhash = (MultiHash *) node;
	MultiHashState *mhs = palloc0(sizeof(MultiHashState));
	List		   *hash_keylen = NIL;
	List		   *hash_keybyval = NIL;
	ListCell	   *cell;

	/* check for unsupported flags */
	Assert(!(eflags & (EXEC_FLAG_BACKWARD | EXEC_FLAG_MARK)));
	/* ensure the plan is MultiHash */
	Assert(plan_is_multihash((Plan *) mhash));

	NodeSetTag(mhs, T_CustomPlanState);
	mhs->cps.methods = &multihash_plan_methods;
	mhs->cps.ps.plan = (Plan *) mhash;
	mhs->cps.ps.state = estate;
	mhs->depth = mhash->depth;
	mhs->nslots = mhash->nslots;
	mhs->threshold_ratio = mhash->threshold_ratio;
	//mhs->chunk_size = mhash->chunk_size;
	mhs->hashtable_size = mhash->hashtable_size;
	mhs->outer_overflow = NULL;
	mhs->outer_done = false;
	mhs->curr_chunk = NULL;

	/*
	 * create expression context for node
	 */
	ExecAssignExprContext(estate, &mhs->cps.ps);

	/*
	 * initialize our result slot
	 */
	ExecInitResultTupleSlot(estate, &mhs->cps.ps);

	/*
	 * initialize child expressions
	 */
	mhs->cps.ps.targetlist = (List *)
		ExecInitExpr((Expr *) mhash->cplan.plan.targetlist, &mhs->cps.ps);
	mhs->cps.ps.qual = (List *)
		ExecInitExpr((Expr *) mhash->cplan.plan.qual, &mhs->cps.ps);
	mhs->hash_keys = (List *)
		ExecInitExpr((Expr *) mhash->hash_inner_keys, &mhs->cps.ps);

	foreach (cell, mhash->hash_inner_keys)
	{
		int16	typlen;
		bool	typbyval;

		get_typlenbyval(exprType(lfirst(cell)), &typlen, &typbyval);

		hash_keylen = lappend_int(hash_keylen, typlen);
		hash_keybyval = lappend_int(hash_keybyval, typbyval);
	}
	mhs->hash_keylen = hash_keylen;
	mhs->hash_keybyval = hash_keybyval;

	/*
	 * initialize child nodes
	 */
	outerPlanState(mhs) = ExecInitNode(outerPlan(mhash), estate, eflags);
	innerPlanState(mhs) = ExecInitNode(innerPlan(mhash), estate, eflags);

	/*
	 * initialize tuple type, but no need to initialize projection info
	 * because this node never have projection
	 */
	ExecAssignResultTypeFromTL(&mhs->cps.ps);
	mhs->cps.ps.ps_ProjInfo = NULL;

	return &mhs->cps;
}

static TupleTableSlot *
multihash_exec(CustomPlanState *node)
{
	elog(ERROR, "MultiHash does not support ExecProcNode call convention");
	return NULL;
}

static bool
expand_multihash_tables(MultiHashState *mhs,
						pgstrom_multihash_tables **p_mhtables, Size consumed)
{

	pgstrom_multihash_tables *mhtables_old = *p_mhtables;
	pgstrom_multihash_tables *mhtables_new;
	Size	length_old = mhtables_old->length;
	Size	allocated;

	mhtables_new = pgstrom_shmem_alloc_alap(2 * length_old, &allocated);
	if (!mhtables_new)
		return false;	/* out of shmem, or too large to allocate */
	memcpy(mhtables_new, mhtables_old,
		   offsetof(pgstrom_multihash_tables, kern) +
		   mhtables_old->usage + consumed);

	mhtables_new->length =
		allocated - offsetof(pgstrom_multihash_tables, kern);
	mhtables_new->kern.hostptr = (hostptr_t)&mhtables_new->kern.hostptr;
	Assert(mhtables_new->length > mhtables_old->length);
	elog(INFO, "pgstrom_multihash_tables was expanded %zu (%p) => %zu (%p)",
		 mhtables_old->length, mhtables_old,
		 mhtables_new->length, mhtables_new);
	pgstrom_track_object(&mhtables_new->sobj, 0);

	pgstrom_untrack_object(&mhtables_old->sobj);
	multihash_put_tables(mhtables_old);

	/* update hashtable_size of MultiHashState */
	do {
		Assert(IsA(mhs, CustomPlanState) &&
			   mhs->cps.methods == &multihash_plan_methods);
		mhs->hashtable_size = allocated;
		mhs = (MultiHashState *) innerPlanState(mhs);
	} while (mhs);

	*p_mhtables = mhtables_new;

	return true;
}

static void
multihash_preload_khashtable(MultiHashState *mhs,
							 pgstrom_multihash_tables **p_mhtables,
							 bool scan_forward)
{
	TupleDesc		tupdesc = ExecGetResultType(outerPlanState(mhs));
	ExprContext	   *econtext = mhs->cps.ps.ps_ExprContext;
	int				depth = mhs->depth;
	pgstrom_multihash_tables *mhtables = *p_mhtables;
	kern_hashtable *khtable;
	kern_hashentry *hentry;
	Size			required;
	Size			consumed;
	cl_uint		   *hash_slots;
	cl_uint			ntuples = 0;
	int				attcacheoff;
	int				attalign;
	int				i;

	/* preload should be done under the MultiExec context */
	Assert(CurrentMemoryContext == mhs->cps.ps.state->es_query_cxt);

	/*
	 * First of all, construct a kern_hashtable on the tail of current
	 * usage pointer of mhtables.
	 */
	Assert(StromTagIs(mhtables, HashJoinTable));
	Assert(mhtables->kern.htable_offset[depth] == 0);
	Assert(mhtables->usage == LONGALIGN(mhtables->usage));
	mhtables->kern.htable_offset[depth] = mhtables->usage;

	if (!scan_forward)
	{
		Assert(mhs->curr_chunk);
		required = mhtables->usage + mhs->curr_chunk->length;
		while (required > mhs->threshold_ratio * mhtables->length)
		{
			if (!expand_multihash_tables(mhs, p_mhtables, 0))
				elog(ERROR, "No multi-hashtables expandable any more");
			mhtables = *p_mhtables;
		}
		memcpy((char *)&mhtables->kern + mhtables->usage,
			   mhs->curr_chunk,
			   mhs->curr_chunk->length);
		mhtables->usage += mhs->curr_chunk->length;
		Assert(mhtables->usage < mhtables->length);
		if (!mhs->outer_done)
			mhtables->is_divided = true;
		return;
	}

	/*
	 * Below is the case when we need to make the scan pointer advanced
	 */
	required = (mhtables->usage +
				LONGALIGN(offsetof(kern_hashtable,
								   colmeta[tupdesc->natts])) +
				LONGALIGN(sizeof(cl_uint) * mhs->nslots));
	while (required > mhs->threshold_ratio * mhtables->length)
	{
		if (!expand_multihash_tables(mhs, &mhtables, 0))
			elog(ERROR, "No multi-hashtables expandable any more");
		mhtables = *p_mhtables;
	}
	khtable = (kern_hashtable *)((char *)&mhtables->kern + mhtables->usage);
	khtable->ncols = tupdesc->natts;
	khtable->nslots = mhs->nslots;
	khtable->is_outer = false;	/* Only INNER is supported right now */

	attcacheoff = offsetof(HeapTupleHeaderData, t_bits);
	if (tupdesc->tdhasoid)
		attcacheoff += sizeof(Oid);
	attcacheoff = MAXALIGN(attcacheoff);

	for (i=0; i < tupdesc->natts; i++)
	{
		Form_pg_attribute attr = tupdesc->attrs[i];

		attalign = typealign_get_width(attr->attalign);
        if (attcacheoff > 0)
		{
			if (attr->attlen > 0)
				attcacheoff = TYPEALIGN(attalign, attcacheoff);
			else
				attcacheoff = -1;	/* no more shortcut any more */
		}
		khtable->colmeta[i].attbyval = attr->attbyval;
		khtable->colmeta[i].attalign = attalign;
		khtable->colmeta[i].attlen = attr->attlen;
		khtable->colmeta[i].attnum = attr->attnum;
		khtable->colmeta[i].attcacheoff = attcacheoff;
		if (attcacheoff >= 0)
			attcacheoff += attr->attlen;
	}
	hash_slots = KERN_HASHTABLE_SLOT(khtable);
	memset(hash_slots, 0, sizeof(cl_uint) * khtable->nslots);
	consumed = LONGALIGN((uintptr_t)&hash_slots[khtable->nslots] -
						 (uintptr_t)khtable);

	/*
	 * Nest, fill up tuples fetched from the outer relation into
	 * the hash-table in this level
	 */
	while (true)
	{
		TupleTableSlot *scan_slot;
		HeapTuple		scan_tuple;
		Size			entry_size;
		pg_crc32		hash;
		ListCell	   *lc1;
		ListCell	   *lc2;
		ListCell	   *lc3;

		if (!mhs->outer_overflow)
			scan_slot = ExecProcNode(outerPlanState(mhs));
		else
		{
			scan_slot = mhs->outer_overflow;
			mhs->outer_overflow = NULL;
		}
		if (TupIsNull(scan_slot))
		{
			mhs->outer_done = true;
			break;
		}
		scan_tuple = ExecFetchSlotTuple(scan_slot);

		/* acquire the space on buffer */
		entry_size = LONGALIGN(offsetof(kern_hashentry, htup) +
							   scan_tuple->t_len);
		required = mhtables->usage + consumed + entry_size;
		while (required > mhs->threshold_ratio * mhtables->length)
		{
			if (!expand_multihash_tables(mhs, p_mhtables, consumed))
			{
				mhs->outer_overflow = scan_slot;
				goto out;
			}
			mhtables = *p_mhtables;
			khtable = (kern_hashtable *)
				((char *)&mhtables->kern + mhtables->usage);
			hash_slots = KERN_HASHTABLE_SLOT(khtable);
		}

		/* calculation of a hash value of this entry */
		INIT_CRC32(hash);
		econtext->ecxt_outertuple = scan_slot;
		forthree (lc1, mhs->hash_keys,
				  lc2, mhs->hash_keylen,
				  lc3, mhs->hash_keybyval)
		{
			ExprState  *clause = lfirst(lc1);
			int			keylen = lfirst_int(lc2);
			bool		keybyval = lfirst_int(lc3);
			Datum		value;
			bool		isnull;

			value = ExecEvalExpr(clause, econtext, &isnull, NULL);
			if (isnull)
				continue;
			if (keylen > 0)
			{
				if (keybyval)
					COMP_CRC32(hash, &value, keylen);
				else
					COMP_CRC32(hash, DatumGetPointer(value), keylen);
			}
			else
			{
				COMP_CRC32(hash,
						   VARDATA_ANY(value),
						   VARSIZE_ANY_EXHDR(value));
			}
		}
		FIN_CRC32(hash);

		/* allocation of hash entry and insert it */
		hentry = (kern_hashentry *)((char *)khtable + consumed);
		hentry->hash = hash;
		hentry->rowid = ntuples;	/* actually not used... */
		hentry->t_len = scan_tuple->t_len;
		memcpy(&hentry->htup, scan_tuple->t_data, scan_tuple->t_len);

		i = hash % khtable->nslots;
		hentry->next = hash_slots[i];
		hash_slots[i] = (cl_uint)consumed;

		/* increment buffer consumption */
		consumed += entry_size;
		/* increment number of tuples read */
		ntuples++;
	}
out:
	mhtables->ntuples += (double) ntuples;
	mhtables->usage += consumed;
	Assert(mhtables->usage < mhtables->length);
	khtable->length = consumed;
	if (mhs->curr_chunk || !mhs->outer_done)
		mhtables->is_divided = true;
	if (mhs->curr_chunk)
		pfree(mhs->curr_chunk);
	mhs->curr_chunk = pmemcpy(khtable, khtable->length);
}

static Node *
multihash_exec_multi(CustomPlanState *node)
{
	MultiHashState *mhs = (MultiHashState *) node;
	MultiHashNode  *mhnode = NULL;
	PlanState	   *inner_ps;	/* underlying MultiHash, if any */
	bool			scan_forward = false;
	int				depth = mhs->depth;

	/* must provide our own instrumentation support */
	if (node->ps.instrument)
		InstrStartNode(node->ps.instrument);

	inner_ps = innerPlanState(mhs);
	if (inner_ps)
	{
		mhnode = (MultiHashNode *) MultiExecProcNode(inner_ps);
		if (!mhnode)
		{
			if (mhs->outer_done)
				goto out;
			ExecReScan(inner_ps);
			mhnode = (MultiHashNode *) MultiExecProcNode(inner_ps);
			if (!mhnode)
				goto out;
			scan_forward = true;
		}
		else if (!mhs->curr_chunk)
			scan_forward = true;
		Assert(mhnode);
	}
	else
	{
		/* no more deep hash-table, so create a MultiHashNode */
		pgstrom_multihash_tables *mhtables;
		int			nrels = depth;
		Size		usage;
		Size		allocated;

		if (mhs->outer_done)
			goto out;
		scan_forward = true;

		mhnode = palloc0(sizeof(MultiHashNode));
		NodeSetTag(mhnode, T_Invalid);
		mhnode->nrels = nrels;

		/* allocation of multihash_tables on shared memory */
		mhtables = pgstrom_shmem_alloc_alap(mhs->hashtable_size, &allocated);
		if (!mhtables)
			elog(ERROR, "out of shared memory");

		/* initialize multihash_tables */
		usage = STROMALIGN(offsetof(kern_multihash,
									htable_offset[nrels + 1]));
		memset(mhtables, 0, usage);

		mhtables->sobj.stag = StromTag_HashJoinTable;
		mhtables->length =
			(allocated - offsetof(pgstrom_multihash_tables, kern));
		mhtables->usage = usage;
		mhtables->ntuples = 0.0;
		SpinLockInit(&mhtables->lock);
		mhtables->refcnt = 1;
		mhtables->dindex = -1;		/* set by opencl-server */
		mhtables->n_kernel = 0;		/* set by opencl-server */
		mhtables->m_hash = NULL;	/* set by opencl-server */
		mhtables->ev_hash = NULL;	/* set by opencl-server */

		memcpy(mhtables->kern.pg_crc32_table,
			   pg_crc32_table,
			   sizeof(uint32) * 256);
		mhtables->kern.hostptr = (hostptr_t) &mhtables->kern.hostptr;
		mhtables->kern.ntables = nrels;
		memset(mhtables->kern.htable_offset, 0, sizeof(cl_uint) * (nrels + 1));
		pgstrom_track_object(&mhtables->sobj, 0);

		mhnode->mhtables = mhtables;
	}
	/*
	 * construct a kernel hash-table that stores all the inner-keys
	 * in this level, being loaded from the outer relation
	 */
	multihash_preload_khashtable(mhs, &mhnode->mhtables, scan_forward);
out:
	/* must provide our own instrumentation support */
	if (node->ps.instrument)
		InstrStopNode(node->ps.instrument,
					  !mhnode ? 0.0 : mhnode->mhtables->ntuples);
	return (Node *) mhnode;
}

static void
multihash_end(CustomPlanState *node)
{
	/*
	 * free exprcontext
	 */
	ExecFreeExprContext(&node->ps);

	/*
	 * shut down the subplan
	 */
	ExecEndNode(outerPlanState(node));
	ExecEndNode(innerPlanState(node));
}

static void
multihash_rescan(CustomPlanState *node)
{
	MultiHashState *mhs = (MultiHashState *) node;

	if (innerPlanState(node))
		ExecReScan(innerPlanState(node));
	ExecReScan(outerPlanState(node));

	if (mhs->curr_chunk)
		pfree(mhs->curr_chunk);
	mhs->curr_chunk = NULL;
	mhs->outer_done = false;
	mhs->outer_overflow = NULL;
}

static void
multihash_explain(CustomPlanState *node, List *ancestors, ExplainState *es)
{
	MultiHash  *mhash = (MultiHash *) node->ps.plan;
	StringInfoData str;
	List	   *context;
	ListCell   *cell;

	/* set up deparsing context */
	context = deparse_context_for_planstate((Node *) node,
                                            ancestors,
                                            es->rtable,
                                            es->rtable_names);
	/* shows hash keys */
	initStringInfo(&str);
	foreach (cell, mhash->hash_inner_keys)
	{
		char   *exprstr;

		if (cell != list_head(mhash->hash_inner_keys))
			appendStringInfo(&str, ", ");

		exprstr = deparse_expression(lfirst(cell),
									 context,
									 es->verbose,
									 false);
		appendStringInfo(&str, "%s", exprstr);
		pfree(exprstr);
	}
    ExplainPropertyText("hash keys", str.data, es);

	/* shows hash parameters */
	if (es->format != EXPLAIN_FORMAT_TEXT)
	{
		resetStringInfo(&str);
		ExplainPropertyInteger("Buckets", mhash->nslots, es);
		ExplainPropertyInteger("Batches", mhash->nloops, es);
		appendStringInfo(&str, "%.2f%%", 100.0 * mhash->threshold_ratio);
		ExplainPropertyText("Memory Usage", str.data, es);
	}
	else
	{
		appendStringInfoSpaces(es->str, es->indent * 2);
		appendStringInfo(es->str,
						 "Buckets: %u  Batches: %u  Memory Usage: %.2f%%\n",
						 mhash->nslots, mhash->nloops,
						 100.0 * mhash->threshold_ratio);
	}
}

static Bitmapset *
multihash_get_relids(CustomPlanState *node)
{
	/* nothing to do because core backend walks down inner/outer subtree */
	return NULL;
}

static Node *
multihash_get_special_var(CustomPlanState *node,
						  Var *varnode,
						  PlanState **child_ps)
{
	PlanState	   *outer_ps = outerPlanState(node);
	TargetEntry	   *tle;

	Assert(varnode->varno == OUTER_VAR);
	tle = list_nth(outer_ps->plan->targetlist, varnode->varattno - 1);

	*child_ps = outer_ps;
	return (Node *)tle->expr;
}

static void
multihash_textout_plan(StringInfo str, const CustomPlan *node)
{
	MultiHash  *plannode = (MultiHash *) node;

	appendStringInfo(str, " :depth %d", plannode->depth);
	appendStringInfo(str, " :nslots %u", plannode->nslots);
	appendStringInfo(str, " :nloops %u", plannode->nloops);
	appendStringInfo(str, " :threshold_ratio %f", plannode->threshold_ratio);
	//appendStringInfo(str, " :chunk_size %zu", plannode->chunk_size);
	appendStringInfo(str, " :hashtable_size %zu", plannode->hashtable_size);
	appendStringInfo(str, " :hash_inner_keys %s",
					 nodeToString(plannode->hash_inner_keys));
	appendStringInfo(str, " :hash_outer_keys %s",
					 nodeToString(plannode->hash_outer_keys));
}

static CustomPlan *
multihash_copy_plan(const CustomPlan *from)
{
	MultiHash  *oldnode = (MultiHash *) from;
	MultiHash  *newnode = palloc0(sizeof(MultiHash));

	CopyCustomPlanCommon((Node *)oldnode, (Node *)newnode);
	newnode->depth           = oldnode->depth;
	newnode->nslots          = oldnode->nslots;
	newnode->nloops          = oldnode->nslots;
	newnode->threshold_ratio = oldnode->threshold_ratio;
	//newnode->chunk_size      = oldnode->chunk_size;
	newnode->hashtable_size  = oldnode->hashtable_size;
	newnode->hash_inner_keys = copyObject(oldnode->hash_inner_keys);
	newnode->hash_outer_keys = copyObject(oldnode->hash_outer_keys);

	return &newnode->cplan;
}

/*
 * pgstrom_init_gpuhashjoin
 *
 * a startup routine to initialize gpuhashjoin.c
 */
void
pgstrom_init_gpuhashjoin(void)
{
	/* enable_gpuhashjoin parameter */
	DefineCustomBoolVariable("enable_gpuhashjoin",
							 "Enables the use of GPU accelerated hash-join",
							 NULL,
							 &enable_gpuhashjoin,
							 true,
							 PGC_USERSET,
							 GUC_NOT_IN_SAMPLE,
							 NULL, NULL, NULL);

	/* setup path methods */
	gpuhashjoin_path_methods.CustomName = "GpuHashJoin";
	gpuhashjoin_path_methods.CreateCustomPlan	= gpuhashjoin_create_plan;
	gpuhashjoin_path_methods.TextOutCustomPath	= gpuhashjoin_textout_path;

	/* setup plan methods */
	gpuhashjoin_plan_methods.CustomName = "GpuHashJoin";
	gpuhashjoin_plan_methods.SetCustomPlanRef	= gpuhashjoin_set_plan_ref;
	gpuhashjoin_plan_methods.SupportBackwardScan= NULL;
	gpuhashjoin_plan_methods.FinalizeCustomPlan	= gpuhashjoin_finalize_plan;
	gpuhashjoin_plan_methods.BeginCustomPlan	= gpuhashjoin_begin;
	gpuhashjoin_plan_methods.ExecCustomPlan		= gpuhashjoin_exec;
	gpuhashjoin_plan_methods.MultiExecCustomPlan= gpuhashjoin_exec_multi;
	gpuhashjoin_plan_methods.EndCustomPlan		= gpuhashjoin_end;
	gpuhashjoin_plan_methods.ReScanCustomPlan	= gpuhashjoin_rescan;
	gpuhashjoin_plan_methods.ExplainCustomPlan	= gpuhashjoin_explain;
	gpuhashjoin_plan_methods.GetRelidsCustomPlan= gpuhashjoin_get_relids;
	gpuhashjoin_plan_methods.GetSpecialCustomVar= gpuhashjoin_get_special_var;
	gpuhashjoin_plan_methods.TextOutCustomPlan	= gpuhashjoin_textout_plan;
	gpuhashjoin_plan_methods.CopyCustomPlan		= gpuhashjoin_copy_plan;

	/* setup plan methods of MultiHash */
	multihash_plan_methods.CustomName          = "MultiHash";
	multihash_plan_methods.SetCustomPlanRef    = multihash_set_plan_ref;
	multihash_plan_methods.BeginCustomPlan     = multihash_begin;
	multihash_plan_methods.ExecCustomPlan      = multihash_exec;
	multihash_plan_methods.MultiExecCustomPlan = multihash_exec_multi;
	multihash_plan_methods.EndCustomPlan       = multihash_end;
	multihash_plan_methods.ReScanCustomPlan    = multihash_rescan;
	multihash_plan_methods.ExplainCustomPlan   = multihash_explain;
	multihash_plan_methods.GetRelidsCustomPlan = multihash_get_relids;
	multihash_plan_methods.GetSpecialCustomVar = multihash_get_special_var;
	multihash_plan_methods.TextOutCustomPlan   = multihash_textout_plan;
	multihash_plan_methods.CopyCustomPlan      = multihash_copy_plan;

	/* hook registration */
	add_hashjoin_path_next = add_hashjoin_path_hook;
	add_hashjoin_path_hook = gpuhashjoin_add_path;
}

/* ----------------------------------------------------------------
 *
 * NOTE: below is the code being run on OpenCL server context
 *
 * ---------------------------------------------------------------- */

typedef struct
{
	pgstrom_gpuhashjoin *gpuhashjoin;
	cl_command_queue kcmdq;
	cl_program		program;
	cl_kernel		kern_main;
	cl_kernel		kern_proj;
	cl_mem			m_join;
	cl_mem			m_hash;
	cl_mem			m_dstore;
	cl_mem			m_ktoast;
	cl_mem			m_rowmap;
	cl_mem			m_kresult;
	cl_int			dindex;
	bool			hash_loader;/* true, if this context loads hash table */
	cl_uint			ev_kern_main;	/* event index of kern_main */
	cl_uint			ev_kern_proj;	/* event index of kern_proj */
	cl_uint			ev_index;
	cl_event		events[30];
} clstate_gpuhashjoin;

static void
clserv_respond_hashjoin(cl_event event, cl_int ev_status, void *private)
{
	clstate_gpuhashjoin	*clghj = (clstate_gpuhashjoin *) private;
	pgstrom_gpuhashjoin *gpuhashjoin = clghj->gpuhashjoin;
	pgstrom_multihash_tables *mhtables = gpuhashjoin->mhtables;
	kern_resultbuf		*kresults
		= KERN_HASHJOIN_RESULTBUF(&gpuhashjoin->khashjoin);

	if (ev_status == CL_COMPLETE)
		gpuhashjoin->msg.errcode = kresults->errcode;
	else
	{
		clserv_log("unexpected CL_EVENT_COMMAND_EXECUTION_STATUS: %d",
				   ev_status);
		gpuhashjoin->msg.errcode = StromError_OpenCLInternal;
	}

	/* collect performance statistics */
	if (gpuhashjoin->msg.pfm.enabled)
	{
		pgstrom_perfmon *pfm = &gpuhashjoin->msg.pfm;
		cl_ulong	tv_start;
		cl_ulong	tv_end;
		cl_ulong	temp;
		cl_int		i, rc;

		/* Time to load hash-tables should be counted on the context that
		 * actually kicked DMA send request only.
		 */
		if (clghj->hash_loader)
		{
			rc = clGetEventProfilingInfo(clghj->events[0],
										 CL_PROFILING_COMMAND_START,
										 sizeof(cl_ulong),
										 &tv_start,
										 NULL);
			if (rc != CL_SUCCESS)
				goto skip_perfmon;
			rc = clGetEventProfilingInfo(clghj->events[0],
										 CL_PROFILING_COMMAND_END,
										 sizeof(cl_ulong),
										 &tv_end,
										 NULL);
			if (rc != CL_SUCCESS)
				goto skip_perfmon;
			pfm->time_dma_send += (tv_end - tv_start) / 1000;
		}

		/*
		 * DMA send time of hashjoin headers and row-/column-store
		 */
		tv_start = ~0;
		tv_end = 0;
		for (i=1; i < clghj->ev_kern_main; i++)
		{
			rc = clGetEventProfilingInfo(clghj->events[i],
                                         CL_PROFILING_COMMAND_START,
                                         sizeof(cl_ulong),
                                         &temp,
                                         NULL);
			if (rc != CL_SUCCESS)
				goto skip_perfmon;
			tv_start = Min(tv_start, temp);

			rc = clGetEventProfilingInfo(clghj->events[i],
										 CL_PROFILING_COMMAND_END,
										 sizeof(cl_ulong),
										 &temp,
										 NULL);
			if (rc != CL_SUCCESS)
				goto skip_perfmon;
			tv_end = Max(tv_end, temp);
		}
		pfm->time_dma_send += (tv_end - tv_start) / 1000;

		/*
		 * Main kernel execution time
		 */
		rc = clGetEventProfilingInfo(clghj->events[clghj->ev_kern_main],
									 CL_PROFILING_COMMAND_START,
									 sizeof(cl_ulong),
									 &tv_start,
									 NULL);
		if (rc != CL_SUCCESS)
			goto skip_perfmon;

		rc = clGetEventProfilingInfo(clghj->events[clghj->ev_kern_main],
									 CL_PROFILING_COMMAND_END,
									 sizeof(cl_ulong),
									 &tv_end,
									 NULL);
		if (rc != CL_SUCCESS)
			goto skip_perfmon;
		pfm->time_kern_exec += (tv_end - tv_start) / 1000;

		/*
		 * Projection kernel execution time
		 */
		rc = clGetEventProfilingInfo(clghj->events[clghj->ev_kern_proj],
									 CL_PROFILING_COMMAND_START,
									 sizeof(cl_ulong),
									 &tv_start,
									 NULL);
		if (rc != CL_SUCCESS)
			goto skip_perfmon;

		rc = clGetEventProfilingInfo(clghj->events[clghj->ev_kern_proj],
									 CL_PROFILING_COMMAND_END,
									 sizeof(cl_ulong),
									 &tv_end,
									 NULL);
		if (rc != CL_SUCCESS)
			goto skip_perfmon;
		pfm->time_kern_proj += (tv_end - tv_start) / 1000;

		/*
		 * DMA recv time
		 */
		tv_start = ~0;
		tv_end = 0;
		for (i=clghj->ev_kern_proj + 1; i < clghj->ev_index; i++)
		{
			rc = clGetEventProfilingInfo(clghj->events[i],
										 CL_PROFILING_COMMAND_START,
										 sizeof(cl_ulong),
										 &temp,
										 NULL);
			if (rc != CL_SUCCESS)
				goto skip_perfmon;
			tv_start = Min(tv_start, temp);

			rc = clGetEventProfilingInfo(clghj->events[i],
										 CL_PROFILING_COMMAND_END,
										 sizeof(cl_ulong),
										 &temp,
										 NULL);
			if (rc != CL_SUCCESS)
				goto skip_perfmon;
			tv_end = Max(tv_end, temp);
		}
		pfm->time_dma_recv += (tv_end - tv_start) / 1000;

	skip_perfmon:
		if (rc != CL_SUCCESS)
		{
			clserv_log("failed on clGetEventProfilingInfo (%s)",
					   opencl_strerror(rc));
			pfm->enabled = false;	/* turn off profiling */
		}
	}

	/*
	 * release opencl resources
	 *
	 * NOTE: The first event object (a.k.a hjtable->ev_hash) and memory
	 * object of hash table (a.k.a hjtable->m_hash) has to be released
	 * under the hjtable->lock
	 */
	while (clghj->ev_index > 1)
		clReleaseEvent(clghj->events[--clghj->ev_index]);
	if (clghj->m_kresult)
		clReleaseMemObject(clghj->m_kresult);
	if (clghj->m_rowmap)
		clReleaseMemObject(clghj->m_rowmap);
	if (clghj->m_ktoast)
		clReleaseMemObject(clghj->m_ktoast);
	if (clghj->m_dstore)
		clReleaseMemObject(clghj->m_dstore);
	if (clghj->m_join)
		clReleaseMemObject(clghj->m_join);
	if (clghj->kern_main)
		clReleaseKernel(clghj->kern_main);
	if (clghj->kern_proj)
		clReleaseKernel(clghj->kern_proj);
	if (clghj->program)
		clReleaseProgram(clghj->program);

	/* Unload hashjoin-table, if no longer referenced */
	SpinLockAcquire(&mhtables->lock);
	Assert(mhtables->n_kernel > 0);
	clReleaseMemObject(mhtables->m_hash);
	clReleaseEvent(mhtables->ev_hash);
	if (--mhtables->n_kernel == 0)
	{
		mhtables->m_hash = NULL;
		mhtables->ev_hash = NULL;
	}
	SpinLockRelease(&mhtables->lock);	
	free(clghj);

	/*
	 * A hash-join operation may produce unpredicated number of rows;
	 * larger than capability of kern_resultbuf being allocated in-
	 * advance. In this case, kernel code returns the error code of
	 * StromError_DataStoreNoSpace, so we try again with larger result-
	 * buffer.
	 */
	if (gpuhashjoin->msg.errcode == StromError_DataStoreNoSpace)
	{
		/*
		 * Expand the result buffer then retry, if rough estimation didn't
		 * give enough space to store the result
		 */
		pgstrom_data_store *old_pds = gpuhashjoin->pds_dest;
		pgstrom_data_store *new_pds;
		kern_data_store	   *old_kds = old_pds->kds;
		kern_data_store	   *new_kds;
		kern_resultbuf	   *kresults;
		cl_uint				ncols = old_kds->ncols;
		cl_uint				nitems = old_kds->nitems;
		Size				head_len;
		Size				required;

		/* adjust kern_resultbuf */
		kresults = KERN_HASHJOIN_RESULTBUF(&gpuhashjoin->khashjoin);
		clserv_log("GHJ input kresults (%u=>%u)", kresults->nrooms, nitems);
		kresults->nrooms = nitems;
		kresults->nitems = 0;
		kresults->errcode = StromError_Success;

		head_len = STROMALIGN(offsetof(kern_data_store, colmeta[ncols]));
		if (old_kds->format == KDS_FORMAT_TUPSLOT)
		{
			clserv_log("GHJ input again (nrooms: %u => %u)",
					   old_kds->nrooms, nitems);
			required = STROMALIGN(head_len +
								  (LONGALIGN(sizeof(Datum) * ncols) +
								   LONGALIGN(sizeof(bool) * ncols)) * nitems);
			new_kds = pgstrom_shmem_alloc(required);
			if (!new_kds)
			{
				gpuhashjoin->msg.errcode = StromError_OutOfSharedMemory;
				pgstrom_reply_message(&gpuhashjoin->msg);
				return;
			}
			memcpy(new_kds, old_kds, head_len);
			new_kds->hostptr = (hostptr_t) &new_kds->hostptr;
			new_kds->length = required;
			new_kds->usage = 0;
			new_kds->nrooms = nitems;
			new_kds->nitems = 0;
		}
		else if (old_kds->format == KDS_FORMAT_ROW_FLAT)
		{
			clserv_log("GHJ input again (length: %u => %u)",
					   old_kds->length, old_kds->usage);
			required = head_len +
				STROMALIGN(sizeof(kern_blkitem) * old_kds->maxblocks) +
				STROMALIGN(sizeof(kern_rowitem) * nitems) +
				STROMALIGN(old_kds->usage);
			new_kds = pgstrom_shmem_alloc(required);
			if (!new_kds)
			{
				gpuhashjoin->msg.errcode = StromError_OutOfSharedMemory;
				pgstrom_reply_message(&gpuhashjoin->msg);
				return;
			}
			memcpy(new_kds, old_kds, head_len);
			new_kds->hostptr = (hostptr_t) &new_kds->hostptr;
			new_kds->length = required;
			new_kds->usage = 0;
			new_kds->nrooms = (required - head_len) / sizeof(kern_rowitem);
			new_kds->nitems = 0;
		}
		else
		{
			gpuhashjoin->msg.errcode = StromError_DataStoreCorruption;
			pgstrom_reply_message(&gpuhashjoin->msg);
			return;
		}
		/* allocate a new pgstrom_data_store */
		new_pds = pgstrom_shmem_alloc(sizeof(pgstrom_data_store));
		if (!new_pds)
		{
			pgstrom_shmem_free(new_kds);
			gpuhashjoin->msg.errcode = StromError_OutOfSharedMemory;
            pgstrom_reply_message(&gpuhashjoin->msg);
            return;
		}
		memset(new_pds, 0, sizeof(pgstrom_data_store));
		new_pds->sobj.stag = StromTag_DataStore;
		SpinLockInit(&new_pds->lock);
		new_pds->refcnt = 1;
		new_pds->kds = new_kds;

		/* replace an old pds by new pds */
		gpuhashjoin->pds_dest = new_pds;
		pgstrom_put_data_store(old_pds);

		/* retry gpuhashjoin with larger result buffer */
		pgstrom_enqueue_message(&gpuhashjoin->msg);
		return;
	}
	/* otherwise, hash-join is successfully done */
	pgstrom_reply_message(&gpuhashjoin->msg);
}

static void
clserv_process_gpuhashjoin(pgstrom_message *message)
{
	pgstrom_gpuhashjoin *gpuhashjoin = (pgstrom_gpuhashjoin *) message;
	pgstrom_multihash_tables *mhtables = gpuhashjoin->mhtables;
	pgstrom_data_store *pds = gpuhashjoin->pds;
	pgstrom_data_store *pds_dest = gpuhashjoin->pds_dest;
	kern_data_store	   *kds = pds->kds;
	kern_data_store	   *kds_dest = pds_dest->kds;
	clstate_gpuhashjoin	*clghj = NULL;
	kern_row_map	   *krowmap;
	kern_resultbuf	   *kresults;
	size_t				nitems;
	size_t				gwork_sz;
	size_t				lwork_sz;
	Size				offset;
	Size				length;
	void			   *dmaptr;
	cl_int				rc;

	Assert(StromTagIs(gpuhashjoin, GpuHashJoin));
	Assert(StromTagIs(gpuhashjoin->mhtables, HashJoinTable));
	Assert(StromTagIs(gpuhashjoin->pds, DataStore));
	krowmap = KERN_HASHJOIN_ROWMAP(&gpuhashjoin->khashjoin);
	kresults = KERN_HASHJOIN_RESULTBUF(&gpuhashjoin->khashjoin);

	/* state object of gpuhashjoin */
	clghj = calloc(1, (sizeof(clstate_gpuhashjoin) +
					   sizeof(cl_event) * kds->nblocks));
	if (!clghj)
	{
		rc = CL_OUT_OF_HOST_MEMORY;
		goto error;
	}
	clghj->gpuhashjoin = gpuhashjoin;

	/*
	 * First of all, it looks up a program object to be run on
	 * the supplied row-store. We may have three cases.
	 * 1) NULL; it means the required program is under asynchronous
	 *    build, and the message is kept on its internal structure
	 *    to be enqueued again. In this case, we have nothing to do
	 *    any more on the invocation.
	 * 2) BAD_OPENCL_PROGRAM; it means previous compile was failed
	 *    and unavailable to run this program anyway. So, we need
	 *    to reply StromError_ProgramCompile error to inform the
	 *    backend this program.
	 * 3) valid cl_program object; it is an ideal result. pre-compiled
	 *    program object was on the program cache, and cl_program
	 *    object is ready to use.
	 */
	clghj->program = clserv_lookup_device_program(gpuhashjoin->dprog_key,
                                                  &gpuhashjoin->msg);
    if (!clghj->program)
    {
        free(clghj);
		return;	/* message is in waitq, being retried later */
    }
    if (clghj->program == BAD_OPENCL_PROGRAM)
    {
        rc = CL_BUILD_PROGRAM_FAILURE;
        goto error;
    }

	/*
     * Allocation of kernel memory for hash table. If someone already
     * allocated it, we can reuse it.
     */
	SpinLockAcquire(&mhtables->lock);
	if (mhtables->n_kernel == 0)
	{
		int		dindex;

		Assert(!mhtables->m_hash && !mhtables->ev_hash);

		dindex = pgstrom_opencl_device_schedule(&gpuhashjoin->msg);
		mhtables->dindex = dindex;
		clghj->dindex = dindex;
		clghj->kcmdq = opencl_cmdq[dindex];
		clghj->m_hash = clCreateBuffer(opencl_context,
                                       CL_MEM_READ_WRITE,
									   mhtables->length,
									   NULL,
									   &rc);
		if (rc != CL_SUCCESS)
		{
			SpinLockRelease(&mhtables->lock);
			goto error;
		}

		rc = clEnqueueWriteBuffer(clghj->kcmdq,
								  clghj->m_hash,
								  CL_FALSE,
								  0,
                                  mhtables->length,
								  &mhtables->kern,
								  0,
								  NULL,
								  &clghj->events[clghj->ev_index]);
		if (rc != CL_SUCCESS)
		{
			clReleaseMemObject(clghj->m_hash);
			clghj->m_hash = NULL;
			SpinLockRelease(&mhtables->lock);
			goto error;
        }
		mhtables->m_hash = clghj->m_hash;
		mhtables->ev_hash = clghj->events[clghj->ev_index];
		clghj->ev_index++;
		clghj->hash_loader = true;
		gpuhashjoin->msg.pfm.bytes_dma_send += mhtables->length;
		gpuhashjoin->msg.pfm.num_dma_send++;
	}
	else
	{
		Assert(mhtables->m_hash && mhtables->ev_hash);
		rc = clRetainMemObject(mhtables->m_hash);
		Assert(rc == CL_SUCCESS);
		rc = clRetainEvent(mhtables->ev_hash);
		Assert(rc == CL_SUCCESS);

		clghj->dindex = mhtables->dindex;
		clghj->kcmdq = opencl_cmdq[clghj->dindex];
		clghj->m_hash = mhtables->m_hash;
		clghj->events[clghj->ev_index++] = mhtables->ev_hash;
	}
	mhtables->n_kernel++;
	SpinLockRelease(&mhtables->lock);

	/*
	 * __kernel void
	 * kern_gpuhashjoin_main(__global kern_hashjoin *khashjoin,
	 *                        __global kern_multihash *kmhash,
	 *                        __global kern_data_store *kds,
	 *                        __global kern_data_store *ktoast,
	 *                        KERN_DYNAMIC_LOCAL_WORKMEM_ARG)
	 */
	clghj->kern_main = clCreateKernel(clghj->program,
									  "kern_gpuhashjoin_main",
									  &rc);
	if (rc != CL_SUCCESS)
	{
		clserv_log("failed on clCreateKernel: %s", opencl_strerror(rc));
		goto error;
	}

	/*
	 * __kernel void
	 * kern_gpuhashjoin_projection(__global kern_hashjoin *khashjoin,
	 *                             __global kern_multihash *kmhash,
	 *                             __global kern_data_store *kds,
	 *                             __global kern_data_store *ktoast,
	 *                             __global kern_data_store *kds_dest,
	 *                             KERN_DYNAMIC_LOCAL_WORKMEM_ARG)
	 */
	if (pds_dest->kds->format == KDS_FORMAT_TUPSLOT)
		clghj->kern_proj = clCreateKernel(clghj->program,
										  "kern_gpuhashjoin_projection_slot",
										  &rc);
	else if (pds_dest->kds->format == KDS_FORMAT_ROW_FLAT)
		clghj->kern_proj = clCreateKernel(clghj->program,
										  "kern_gpuhashjoin_projection_row",
										  &rc);
	else
	{
		clserv_log("pds_dest has unexpected format");
		goto error;
	}
	if (rc != CL_SUCCESS)
	{
		clserv_log("failed on clCreateKernel: %s", opencl_strerror(rc));
		goto error;
	}

	/* buffer object of __global kern_hashjoin *khashjoin */
	length = (KERN_HASHJOIN_PARAMBUF_LENGTH(&gpuhashjoin->khashjoin) +
			  KERN_HASHJOIN_RESULTBUF_LENGTH(&gpuhashjoin->khashjoin) +
			  sizeof(cl_int) * kresults->nrels * kresults->nrooms);
	clghj->m_join = clCreateBuffer(opencl_context,
								   CL_MEM_READ_WRITE,
								   length,
								   NULL,
								   &rc);
	if (rc != CL_SUCCESS)
	{
		clserv_log("failed on clCreateBuffer: %s", opencl_strerror(rc));
        goto error;
	}

	/* buffer object of __global kern_data_store *kds */
	clghj->m_dstore = clCreateBuffer(opencl_context,
									 CL_MEM_READ_WRITE,
									 KERN_DATA_STORE_LENGTH(kds),
									 NULL,
									 &rc);
	if (rc != CL_SUCCESS)
	{
		clserv_log("failed on clCreateBuffer: %s", opencl_strerror(rc));
		goto error;
	}

	/* buffer object of __global kern_data_store *ktoast, if needed */
	if (!pds->ktoast)
		clghj->m_ktoast = NULL;
	else
	{
		pgstrom_data_store *ktoast = pds->ktoast;

		clghj->m_ktoast = clCreateBuffer(opencl_context,
										 CL_MEM_READ_WRITE,
										 KERN_DATA_STORE_LENGTH(ktoast->kds),
										 NULL,
										 &rc);
		if (rc != CL_SUCCESS)
		{
			clserv_log("failed on clCreateBuffer: %s", opencl_strerror(rc));
			goto error;
		}
	}

	/* buffer object of __global kern_row_map *krowmap */
	if (krowmap->nvalids < 0)
		clghj->m_rowmap = NULL;
	else
	{
		length = STROMALIGN(offsetof(kern_row_map,
									 rindex[krowmap->nvalids]));
		clghj->m_rowmap = clCreateBuffer(opencl_context,
                                         CL_MEM_READ_WRITE,
										 length,
										 NULL,
										 &rc);
		if (rc != CL_SUCCESS)
		{
			clserv_log("failed on clCreateBuffer: %s", opencl_strerror(rc));
			goto error;
		}
	}

	/* buffer object of __global kern_data_store *kds_dest */
	clghj->m_kresult = clCreateBuffer(opencl_context,
									  CL_MEM_READ_WRITE,
									  STROMALIGN(kds_dest->length),
									  NULL,
									  &rc);
	if (rc != CL_SUCCESS)
	{
		clserv_log("failed on clCreateBuffer: %s", opencl_strerror(rc));
		goto error;
	}

	/*
	 * OK, all the device memory and kernel objects are successfully
	 * constructed. Let's enqueue DMA send/recv and kernel invocations.
	 */

	/* Enqueue DMA send of kern_hashjoin */
	dmaptr = KERN_HASHJOIN_DMA_SENDPTR(&gpuhashjoin->khashjoin);
	offset = KERN_HASHJOIN_DMA_SENDOFS(&gpuhashjoin->khashjoin);
	length = KERN_HASHJOIN_DMA_SENDLEN(&gpuhashjoin->khashjoin);
	rc = clEnqueueWriteBuffer(clghj->kcmdq,
							  clghj->m_join,
							  CL_FALSE,
							  offset,
							  length,
							  dmaptr,
							  0,
							  NULL,
							  &clghj->events[clghj->ev_index]);
	if (rc != CL_SUCCESS)
	{
		clserv_log("failed on clEnqueueWriteBuffer: %s", opencl_strerror(rc));
        goto error;
	}
	clghj->ev_index++;
    gpuhashjoin->msg.pfm.bytes_dma_send += length;
    gpuhashjoin->msg.pfm.num_dma_send++;

	/*
	 * Enqueue DMA send of kern_rowmap, if any
	 */
	if (clghj->m_rowmap)
	{
		length = STROMALIGN(offsetof(kern_row_map,
									 rindex[krowmap->nvalids]));
		rc = clEnqueueWriteBuffer(clghj->kcmdq,
								  clghj->m_rowmap,
								  CL_FALSE,
								  0,
								  length,
								  krowmap,
								  0,
								  NULL,
								  &clghj->events[clghj->ev_index]);
		if (rc != CL_SUCCESS)
		{
			clserv_log("failed on clCreateBuffer: %s", opencl_strerror(rc));
			goto error;
		}
		clghj->ev_index++;
		gpuhashjoin->msg.pfm.bytes_dma_send += length;
		gpuhashjoin->msg.pfm.num_dma_send++;
	}

	/*
	 * Enqueue DMA send of kern_data_store
	 * according to the type of data store
	 */
	rc = clserv_dmasend_data_store(pds,
								   clghj->kcmdq,
								   clghj->m_dstore,
								   clghj->m_ktoast,
								   0,
								   NULL,
								   &clghj->ev_index,
								   clghj->events,
								   &gpuhashjoin->msg.pfm);
	if (rc != CL_SUCCESS)
		goto error;

	/*
	 * Enqueue DMA send of destination kern_data_store
	 */
	length = STROMALIGN(offsetof(kern_data_store, colmeta[kds_dest->ncols]));
	rc = clEnqueueWriteBuffer(clghj->kcmdq,
                              clghj->m_kresult,
							  CL_FALSE,
							  0,
							  length,
							  kds_dest,
							  0,
							  NULL,
							  &clghj->events[clghj->ev_index]);
	if (rc != CL_SUCCESS)
	{
		clserv_log("failed on clEnqueueWriteBuffer: %s", opencl_strerror(rc));
		goto error;
	}
	clghj->ev_index++;
	gpuhashjoin->msg.pfm.bytes_dma_send += length;
	gpuhashjoin->msg.pfm.num_dma_send++;

	/*
	 * __kernel void
	 * kern_gpuhashjoin_main(__global kern_hashjoin *khashjoin,
	 *                       __global kern_multihash *kmhash,
	 *                       __global kern_data_store *kds,
	 *                       __global kern_data_store *ktoast,
	 *                       __global kern_row_map   *krowmap,
	 *                       KERN_DYNAMIC_LOCAL_WORKMEM_ARG)
	 */

	/* Get an optimal workgroup-size of this kernel */
	nitems = (krowmap->nvalids < 0 ? kds->nitems : krowmap->nvalids);
	if (!clserv_compute_workgroup_size(&gwork_sz, &lwork_sz,
									   clghj->kern_main,
									   clghj->dindex,
									   true,	/* larger is better? */
									   nitems,
									   sizeof(cl_uint)))
		goto error;

	rc = clSetKernelArg(clghj->kern_main,
						0,	/* __global kern_hashjoin *khashjoin */
						sizeof(cl_mem),
						&clghj->m_join);
	if (rc != CL_SUCCESS)
	{
		clserv_log("failed on clSetKernelArg: %s", opencl_strerror(rc));
		goto error;
	}

	rc = clSetKernelArg(clghj->kern_main,
						1,	/* __global kern_multihash *kmhash */
						sizeof(cl_mem),
						&clghj->m_hash);
	if (rc != CL_SUCCESS)
	{
		clserv_log("failed on clSetKernelArg: %s", opencl_strerror(rc));
		goto error;
	}

	rc = clSetKernelArg(clghj->kern_main,
						2,	/* __global kern_data_store *kds */
						sizeof(cl_mem),
						&clghj->m_dstore);
	if (rc != CL_SUCCESS)
	{
		clserv_log("failed on clSetKernelArg: %s", opencl_strerror(rc));
		goto error;
	}

	rc = clSetKernelArg(clghj->kern_main,
						3,	/*  __global kern_data_store *ktoast */
						sizeof(cl_mem),
						&clghj->m_ktoast);
	if (rc != CL_SUCCESS)
	{
		clserv_log("failed on clSetKernelArg: %s", opencl_strerror(rc));
		goto error;
	}

	rc = clSetKernelArg(clghj->kern_main,
						4,	/*  __global kern_row_map *krowmap */
						sizeof(cl_mem),
						&clghj->m_rowmap);
	if (rc != CL_SUCCESS)
	{
		clserv_log("failed on clSetKernelArg: %s", opencl_strerror(rc));
		goto error;
	}

	rc = clSetKernelArg(clghj->kern_main,
						5,	/* KERN_DYNAMIC_LOCAL_WORKMEM_ARG */
						sizeof(cl_uint) * lwork_sz,
						NULL);
	if (rc != CL_SUCCESS)
	{
		clserv_log("failed on clSetKernelArg: %s", opencl_strerror(rc));
		goto error;
	}

	rc = clEnqueueNDRangeKernel(clghj->kcmdq,
								clghj->kern_main,
								1,
								NULL,
								&gwork_sz,
								&lwork_sz,
								clghj->ev_index,
								&clghj->events[0],
								&clghj->events[clghj->ev_index]);
	if (rc != CL_SUCCESS)
	{
		clserv_log("failed on clEnqueueNDRangeKernel: %s",
				   opencl_strerror(rc));
		clserv_log("gwork_sz=%zu lwork_sz=%zu", gwork_sz, lwork_sz);
		goto error;
	}
	clghj->ev_kern_main = clghj->ev_index;
	clghj->ev_index++;
	gpuhashjoin->msg.pfm.num_kern_exec++;

	/*
	 * __kernel void
	 * kern_gpuhashjoin_projection(__global kern_hashjoin *khashjoin,
	 *                             __global kern_multihash *kmhash,
	 *                             __global kern_data_store *kds,
	 *                             __global kern_data_store *ktoast,
	 *                             __global kern_data_store *kds_dest,
	 *                             KERN_DYNAMIC_LOCAL_WORKMEM_ARG)
	 */

	/* Get an optimal workgroup-size of this kernel */
	if (!clserv_compute_workgroup_size(&gwork_sz, &lwork_sz,
									   clghj->kern_proj,
									   clghj->dindex,
									   false,   /* smaller is better */
									   kds_dest->nrooms,
									   sizeof(cl_uint)))
		goto error;

	rc = clSetKernelArg(clghj->kern_proj,
						0,	/* __global kern_hashjoin *khashjoin */
						sizeof(cl_mem),
						&clghj->m_join);
	if (rc != CL_SUCCESS)
	{
		clserv_log("failed on clSetKernelArg: %s", opencl_strerror(rc));
		goto error;
	}

	rc = clSetKernelArg(clghj->kern_proj,
						1,	/* __global kern_multihash *kmhash */
						sizeof(cl_mem),
						&clghj->m_hash);
	if (rc != CL_SUCCESS)
	{
		clserv_log("failed on clSetKernelArg: %s", opencl_strerror(rc));
		goto error;
	}

	rc = clSetKernelArg(clghj->kern_proj,
						2,	/* __global kern_data_store *kds */
						sizeof(cl_mem),
						&clghj->m_dstore);
	if (rc != CL_SUCCESS)
	{
		clserv_log("failed on clSetKernelArg: %s", opencl_strerror(rc));
		goto error;
	}

	rc = clSetKernelArg(clghj->kern_proj,
						3,	/*  __global kern_data_store *ktoast */
						sizeof(cl_mem),
						&clghj->m_ktoast);
	if (rc != CL_SUCCESS)
	{
		clserv_log("failed on clSetKernelArg: %s", opencl_strerror(rc));
		goto error;
	}

	rc = clSetKernelArg(clghj->kern_proj,
						4,	/* __global kern_data_store *kds_dest */
						sizeof(cl_mem),
						&clghj->m_kresult);
	if (rc != CL_SUCCESS)
	{
		clserv_log("failed on clSetKernelArg: %s", opencl_strerror(rc));
		goto error;
	}

	rc = clSetKernelArg(clghj->kern_proj,
						5,	/* __local void *local_workbuf */
						sizeof(cl_uint) * lwork_sz,
						NULL);
	if (rc != CL_SUCCESS)
	{
		clserv_log("failed on clSetKernelArg: %s", opencl_strerror(rc));
		goto error;
	}

	rc = clEnqueueNDRangeKernel(clghj->kcmdq,
								clghj->kern_proj,
								1,
								NULL,
								&gwork_sz,
								&lwork_sz,
								1,
								&clghj->events[clghj->ev_index - 1],
								&clghj->events[clghj->ev_index]);
	if (rc != CL_SUCCESS)
	{
		clserv_log("failed on clEnqueueNDRangeKernel: %s",
				   opencl_strerror(rc));
		goto error;
	}
	clghj->ev_kern_proj = clghj->ev_index;
	clghj->ev_index++;
	gpuhashjoin->msg.pfm.num_kern_proj++;

	/*
	 * Write back result status
	 */
	dmaptr = KERN_HASHJOIN_DMA_RECVPTR(&gpuhashjoin->khashjoin);
	offset = KERN_HASHJOIN_DMA_RECVOFS(&gpuhashjoin->khashjoin);
	length = KERN_HASHJOIN_DMA_RECVLEN(&gpuhashjoin->khashjoin);
	rc = clEnqueueReadBuffer(clghj->kcmdq,
							 clghj->m_join,
							 CL_FALSE,
							 offset,
							 length,
							 dmaptr,
							 1,
							 &clghj->events[clghj->ev_index - 1],
							 &clghj->events[clghj->ev_index]);
	if (rc != CL_SUCCESS)
	{
		clserv_log("failed on clEnqueueReadBuffer: %s",
				   opencl_strerror(rc));
		goto error;
	}
	clghj->ev_index++;
    gpuhashjoin->msg.pfm.bytes_dma_recv += length;
    gpuhashjoin->msg.pfm.num_dma_recv++;

	/*
	 * Write back projection data-store
	 */
	rc = clEnqueueReadBuffer(clghj->kcmdq,
							 clghj->m_kresult,
							 CL_FALSE,
							 0,
							 kds_dest->length,
							 kds_dest,
							 1,
							 &clghj->events[clghj->ev_index - 1],
							 &clghj->events[clghj->ev_index]);
	if (rc != CL_SUCCESS)
	{
		clserv_log("failed on clEnqueueReadBuffer: %s",
				   opencl_strerror(rc));
		goto error;
	}
	clghj->ev_index++;
	gpuhashjoin->msg.pfm.bytes_dma_recv += kds_dest->length;
	gpuhashjoin->msg.pfm.num_dma_recv++;

	/*
	 * Last, registers a callback to handle post join process; that generate
	 * a pseudo scan relation
	 */
	rc = clSetEventCallback(clghj->events[clghj->ev_index - 1],
							CL_COMPLETE,
							clserv_respond_hashjoin,
							clghj);
	if (rc != CL_SUCCESS)
	{
		clserv_log("failed on clSetEventCallback: %s", opencl_strerror(rc));
		goto error;
	}
	return;

error:
	if (clghj)
	{
		if (clghj->ev_index > 0)
		{
			clWaitForEvents(clghj->ev_index, clghj->events);
			/* NOTE: first event has to be released under mhtables->lock */
			while (clghj->ev_index > 1)
				clReleaseEvent(clghj->events[--clghj->ev_index]);
		}
		if (clghj->m_kresult)
			clReleaseMemObject(clghj->m_kresult);
		if (clghj->m_ktoast)
			clReleaseMemObject(clghj->m_ktoast);
		if (clghj->m_dstore)
			clReleaseMemObject(clghj->m_dstore);
		if (clghj->m_join)
			clReleaseMemObject(clghj->m_join);
		if (clghj->m_hash)
		{
			SpinLockAcquire(&mhtables->lock);
			Assert(mhtables->n_kernel > 0);
			clReleaseMemObject(mhtables->m_hash);
			clReleaseEvent(mhtables->ev_hash);
			if (--mhtables->n_kernel == 0)
			{
				mhtables->m_hash = NULL;
				mhtables->ev_hash = NULL;
			}
			SpinLockRelease(&mhtables->lock);
		}
		if (clghj->kern_main)
			clReleaseKernel(clghj->kern_main);
		if (clghj->kern_proj)
			clReleaseKernel(clghj->kern_proj);
		if (clghj->program && clghj->program != BAD_OPENCL_PROGRAM)
			clReleaseProgram(clghj->program);
		free(clghj);
	}
	gpuhashjoin->msg.errcode = rc;
	pgstrom_reply_message(&gpuhashjoin->msg);
}<|MERGE_RESOLUTION|>--- conflicted
+++ resolved
@@ -2758,23 +2758,7 @@
 	pgstrom_gpuhashjoin *ghjoin;
 	dlist_node			*dnode;
 
-#if 0
-	// Is it really needed to dequeue it first?
-
-	/*
-<<<<<<< HEAD
-	 * Dequeue the running gpuhashjoin chunk being already processed
-	 */
-	while ((msg = pgstrom_try_dequeue_message(ghjs->mqueue)) != NULL)
-	{
-		Assert(ghjs->num_running > 0);
-		ghjs->num_running--;
-		dlist_push_tail(&ghjs->ready_pscans, &msg->chain);
-	}
-#endif
-	/*
-=======
->>>>>>> e1a472f2
+	/*
 	 * Keep number of asynchronous hashjoin request a particular level,
 	 * unless it does not exceed pgstrom_max_async_chunks and any new
 	 * response is not replied during the loading.
